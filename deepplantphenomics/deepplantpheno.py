--- conflicted
+++ resolved
@@ -2011,11 +2011,8 @@
             if self._validation:
                 self._val_images.set_shape([self._image_height, self._image_width, self._image_depth])
 
-<<<<<<< HEAD
+
     def _parse_images(self, images, image_type='png', standadization=True):
-=======
-    def _parse_images(self, images):
->>>>>>> 674cf1b8
         """Takes some images as input, creates producer of processed images internally to this instance"""
         with self._graph.as_default():
             input_queue = tf.train.string_input_producer(images, shuffle=False)
@@ -2035,15 +2032,9 @@
             if self._crop_or_pad_images is True:  # Pad or crop to deal with images of different sizes
                 input_images = tf.image.resize_image_with_crop_or_pad(input_images, self._image_height,
                                                                       self._image_width)
-<<<<<<< HEAD
             if standadization:
                 # mean-center all inputs
                 input_images = tf.image.per_image_standardization(input_images)
-=======
-
-            # Mean-center all inputs
-            input_images = tf.image.per_image_standardization(input_images)
->>>>>>> 674cf1b8
 
             # Manually set the shape of the image tensors so it matches the shape of the images
             input_images.set_shape([self._image_height, self._image_width, self._image_depth])
