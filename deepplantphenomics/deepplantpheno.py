from . import layers, loaders, definitions
import numpy as np
import tensorflow.compat.v1 as tf
import tensorflow.contrib
<<<<<<< HEAD
from tensorflow.python.client import device_lib
=======
>>>>>>> d0fdd95d
import os
import json
import datetime
import time
import warnings
import copy
import math
import random
from abc import ABC, abstractmethod
from tqdm import tqdm


class DPPModel(ABC):
    """
    The DPPModel class represents a model which can either be trained, or loaded from an existing checkpoint file. It
    provides common functionality and parameters for models of all problem types. Subclasses of DPPModel implement any
    changes and extra methods required to support that particular problem.
    """
    # Class variables with the supported implementations for various network components; subclasses should override
    # these
    _supported_optimizers = ['adam', 'adagrad', 'adadelta', 'sgd', 'sgd_momentum']
    _supported_weight_initializers = ['normal', 'xavier']
    _supported_activation_functions = ['relu', 'tanh', 'lrelu', 'selu']
    _supported_pooling_types = ['max', 'avg']
    _supported_loss_fns = ['softmax cross entropy', 'l2', 'l1', 'smooth l1', 'sigmoid cross entropy',
                           'yolo']
    _supported_predefined_models = ['vgg-16', 'alexnet', 'resnet-18', 'yolov2', 'xsmall', 'small', 'medium', 'large',
                                    "countception"]
    _supported_augmentations = [definitions.AugmentationType.FLIP_HOR,
                                definitions.AugmentationType.FLIP_VER,
                                definitions.AugmentationType.CROP,
                                definitions.AugmentationType.CONTRAST_BRIGHT,
                                definitions.AugmentationType.ROTATE]
    _supports_standardization = True

    def __init__(self, debug=False, load_from_saved=False, save_checkpoints=True, initialize=True, tensorboard_dir=None,
                 report_rate=100, save_dir=None):
        """
        Create a new model object

        :param debug: If True, debug messages are printed to the console.
        :param load_from_saved: Optionally, pass the name of a directory containing the checkpoint file.
        :param save_checkpoints: If True, trainable parameters will be saved at intervals during training.
        :param initialize: If False, a new Tensorflow session will not be initialized with the instance.
        :param tensorboard_dir: Optionally, provide the path to your Tensorboard logs directory.
        :param report_rate: Set the frequency at which progress is reported during training (also the rate at which new
        timepoints are recorded to Tensorboard).
        """
        # Set instance variables, which is most of them since models shouldn't share most of their attributes
        # Operation settings
        self._with_patching = False
        self._has_trained = False
        self._save_checkpoints = save_checkpoints
        self._save_dir = save_dir
        self._validation = True
        self._testing = True
        self._hyper_param_search = False

        # Input options
        self._total_classes = 0
        self._total_raw_samples = 0
        self._total_training_samples = 0
        self._total_validation_samples = 0
        self._total_testing_samples = 0

        self._image_width = None
        self._image_height = None
        self._image_width_original = None
        self._image_height_original = None
        self._image_depth = None
        self._patch_height = None
        self._patch_width = None
        self._resize_bbox_coords = False

        self._crop_or_pad_images = False
        self._resize_images = False

        # Augmentation options
        self._augmentation_flip_horizontal = False
        self._augmentation_flip_vertical = False
        self._augmentation_crop = False
        self._crop_amount = 0.75
        self._augmentation_contrast = False
        self._augmentation_rotate = False
        self._rotate_crop_borders = False

        # Dataset storage
        self._all_ids = None

        self._train_dataset = None
        self._test_dataset = None
        self._val_dataset = None

        self._all_images = None
        self._train_images = None
        self._test_images = None
        self._val_images = None

        self._all_labels = None
        self._train_labels = None
        self._test_labels = None
        self._val_labels = None
        self._split_labels = True

        self._images_only = False

        self._raw_image_files = None
        self._raw_test_image_files = None
        self._raw_train_image_files = None
        self._raw_val_image_files = None

        self._raw_labels = None
        self._raw_test_labels = None
        self._raw_train_labels = None
        self._raw_val_labels = None

        self._all_moderation_features = None
        self._has_moderation = False
        self._moderation_features_size = None
        self._train_moderation_features = None
        self._test_moderation_features = None
        self._val_moderation_features = None

        self._training_augmentation_images = None
        self._training_augmentation_labels = None

        # Network internal representation
        self._session = None
        self._graph = None
        self._graph_ops = {}
        self._layers = []
        self._global_epoch = 0

        self._num_layers_norm = 0
        self._num_layers_conv = 0
        self._num_layers_upsample = 0
        self._num_layers_pool = 0
        self._num_layers_fc = 0
        self._num_layers_dropout = 0
        self._num_layers_batchnorm = 0
        self._num_blocks_paral_conv = 0
        self._num_skip_connections = 0

        # Network options
        self._batch_size = 1
        self._test_split = 0.10
        self._validation_split = 0.10
        self._force_split_partition = False
        self._maximum_training_batches = None
        self._reg_coeff = None
        self._optimizer = 'adam'
        self._weight_initializer = 'xavier'
        self._loss_fn = None

        self._learning_rate = 0.001
        self._lr_decay_factor = None
        self._epochs_per_decay = None
        self._lr_decay_epochs = None

        # Wrapper options
        self._debug = debug
        self._load_from_saved = load_from_saved
        self._tb_dir = tensorboard_dir
        self._report_rate = report_rate

        # Multi-threading and GPU
        self._num_threads = 1
        self._num_gpus = 1
        self._max_gpus = 1  # Set this properly below
        self._subbatch_size = self._batch_size

        # Now do actual initialization stuff
        # Add the run level to the tensorboard path
        if self._tb_dir is not None:
            self._tb_dir = "{0}/{1}".format(self._tb_dir, datetime.datetime.now().strftime("%d%B%Y%I:%M%p"))

        # Determine the maximum number of GPUs we can use (using code from https://stackoverflow.com/a/38580201 to find
        # out how many we can actually reach). If this ends up as 0, then other code knows to construct CPU-only graphs.
        gpu_list = [x.name for x in device_lib.list_local_devices() if x.device_type == 'GPU']
        self._max_gpus = len(gpu_list)

        if initialize:
            self._log('TensorFlow loaded...')
            self._reset_graph()
            self._reset_session()

    def _log(self, message):
        if self._debug:
            print('{0}: {1}'.format(datetime.datetime.now().strftime("%I:%M%p"), message))

    def _last_layer(self):
        return self._layers[-1]

    def _last_layer_outputs_volume(self):
        return isinstance(self._last_layer().output_size, (list,))

    def _first_layer(self):
        return next(layer for layer in self._layers if
                    isinstance(layer, layers.convLayer) or isinstance(layer, layers.fullyConnectedLayer))

    def _reset_session(self):
        self._session = tf.Session(graph=self._graph,
                                   config=tf.ConfigProto(allow_soft_placement=True))

    def _reset_graph(self):
        self._graph = tf.Graph()

    def set_number_of_threads(self, num_threads):
        """Set number of threads for preprocessing tasks"""
        if not isinstance(num_threads, int):
            raise TypeError("num_threads must be an int")
        if num_threads <= 0:
            raise ValueError("num_threads must be positive")

        self._num_threads = num_threads

    def set_number_of_gpus(self, num_gpus):
        """Set the number of GPUs to use for graph evaluation. Setting this higher than the number of available GPUs
        has the same effect as setting this to exactly that amount (i.e. setting this to 4 with 2 GPUs available will
        still only use 2 GPUs)."""
        if not isinstance(num_gpus, int):
            raise TypeError("num_gpus must be an int")
        if num_gpus <= 0:
            raise ValueError("num_gpus must be positive")

        if self._max_gpus != 0:
            self._num_gpus = num_gpus if (num_gpus <= self._max_gpus) else self._max_gpus
        else:
            self._num_gpus = 1  # So batch-setting code doesn't gobble a goose

        if self._batch_size % self._num_gpus == 0:
            self._subbatch_size = self._batch_size // self._num_gpus
        else:
            raise RuntimeError("{0} GPUs can't evenly distribute a batch size of {1}"
                               .format(self._num_gpus, self._batch_size))

    def set_random_seed(self, seed):
        """
        Sets a random seed for any random operations used during augmentation and training. This is used to help
        reproduce results for debugging purposes.
        :param seed: An integer to use for seeding random operations
        """
        if not isinstance(seed, int):
            raise TypeError("seed must be an int")

        random.seed(seed)
        np.random.seed(seed)
        with self._graph.as_default():
            tf.set_random_seed(seed)

    def set_batch_size(self, size):
        """Set the batch size"""
        if not isinstance(size, int):
            raise TypeError("size must be an int")
        if size <= 0:
            raise ValueError("size must be positive")

        self._batch_size = size

        if size % self._num_gpus == 0:
            self._subbatch_size = size // self._num_gpus
        else:
            raise RuntimeError("{0} GPUs can't evenly distribute a batch size of {1}"
                               .format(self._num_gpus, size))

    def set_test_split(self, ratio):
        """Set a ratio for the total number of samples to use as a testing set"""
        if not isinstance(ratio, float) and ratio != 0:
            raise TypeError("ratio must be a float or 0")
        if ratio < 0 or ratio > 1:
            raise ValueError("ratio must be between 0 and 1")

        if ratio == 0 or ratio is None:
            self._testing = False
            ratio = 0
        else:
            self._testing = True
        self._test_split = ratio
        if self._test_split + self._validation_split > 0.5:
            warnings.warn('WARNING: Less than 50% of data is being used for training. ' +
                          '({test}% testing and {val}% validation)'.format(test=int(self._test_split * 100),
                                                                           val=int(self._validation_split * 100)))

    def set_validation_split(self, ratio):
        """Set a ratio for the total number of samples to use as a validation set"""
        if not isinstance(ratio, float) and ratio != 0:
            raise TypeError("ratio must be a float or 0")
        if ratio < 0 or ratio > 1:
            raise ValueError("ratio must be between 0 and 1")

        if ratio == 0 or ratio is None:
            self._validation = False
            ratio = 0
        else:
            self._validation = True
        self._validation_split = ratio
        if self._test_split + self._validation_split > 0.5:
            warnings.warn('WARNING: Less than 50% of data is being used for training. ' +
                          '({test}% testing and {val}% validation)'.format(test=int(self._test_split * 100),
                                                                           val=int(self._validation_split * 100)))

    def force_split_shuffle(self, force_split):
        """
        Sets whether to force shuffling of a loaded dataset into train, test, and validation partitions. By default,
        this is turned off; these partitions are shuffled and saved the first time a dataset is used for training, and
        subsequent training runs load and reuse this partitioning, making training more reproducible.
        :param force_split: A boolean flag for whether to force
        """
        if not isinstance(force_split, bool):
            raise TypeError("force_split must be a bool")

        self._force_split_partition = force_split

    def set_maximum_training_epochs(self, epochs):
        """Set the max number of training epochs"""
        if not isinstance(epochs, int):
            raise TypeError("epochs must be an int")
        if epochs <= 0:
            raise ValueError("epochs must be positive")

        self._maximum_training_batches = epochs

    def set_learning_rate(self, rate):
        """Set the initial learning rate"""
        if not isinstance(rate, float):
            raise TypeError("rate must be a float")
        if rate <= 0:
            raise ValueError("rate must be positive")

        self._learning_rate = rate

    def set_crop_or_pad_images(self, crop_or_pad):
        """Apply padding or cropping images to, which is required if the dataset has images of different sizes"""
        if not isinstance(crop_or_pad, bool):
            raise TypeError("crop_or_pad must be a bool")

        self._crop_or_pad_images = crop_or_pad

    def set_resize_images(self, resize):
        """Up-sample or down-sample images to specified size"""
        if not isinstance(resize, bool):
            raise TypeError("resize must be a bool")

        self._resize_images = resize

    def set_augmentation_flip_horizontal(self, flip):
        """Randomly flip training images horizontally"""
        if not isinstance(flip, bool):
            raise TypeError("flip must be a bool")
        if definitions.AugmentationType.FLIP_HOR not in self._supported_augmentations:
            raise RuntimeError("Flip augmentations are incompatible with the current model type")

        self._augmentation_flip_horizontal = flip

    def set_augmentation_flip_vertical(self, flip):
        """Randomly flip training images vertically"""
        if not isinstance(flip, bool):
            raise TypeError("flip must be a bool")
        if definitions.AugmentationType.FLIP_VER not in self._supported_augmentations:
            raise RuntimeError("Flip augmentations are incompatible with the current model type")

        self._augmentation_flip_vertical = flip

    def set_augmentation_crop(self, resize, crop_ratio=0.75):
        """Randomly crop images during training, and crop images to center during testing"""
        if not isinstance(resize, bool):
            raise TypeError("resize must be a bool")
        if not isinstance(crop_ratio, float):
            raise TypeError("crop_ratio must be a float")
        if crop_ratio <= 0 or crop_ratio > 1:
            raise ValueError("crop_ratio must be in (0, 1]")
        if definitions.AugmentationType.CROP not in self._supported_augmentations:
            raise RuntimeError("Crop augmentations are incompatible with the current model type")

        self._augmentation_crop = resize
        self._crop_amount = crop_ratio

    def set_augmentation_brightness_and_contrast(self, contr):
        """Randomly adjust contrast and/or brightness on training images"""
        if not isinstance(contr, bool):
            raise TypeError("contr must be a bool")
        if definitions.AugmentationType.CONTRAST_BRIGHT not in self._supported_augmentations:
            raise RuntimeError("Contrast and brightness augmentations are incompatible with the current model type")

        self._augmentation_contrast = contr

    def set_augmentation_rotation(self, rot, crop_borders=False):
        """Randomly rotate training images"""
        if not isinstance(rot, bool):
            raise TypeError("rot must be a bool")
        if not isinstance(crop_borders, bool):
            raise TypeError("crop_borders must be a bool")
        if definitions.AugmentationType.ROTATE not in self._supported_augmentations:
            raise RuntimeError("Rotation augmentations are incompatible with the current model type")

        self._augmentation_rotate = rot
        self._rotate_crop_borders = crop_borders

    def set_regularization_coefficient(self, lamb):
        """Set lambda for L2 weight decay"""
        if not isinstance(lamb, float):
            raise TypeError("lamb must be a float")
        if lamb <= 0:
            raise ValueError("lamb must be positive")

        self._reg_coeff = lamb

    def set_learning_rate_decay(self, decay_factor, epochs_per_decay):
        """Set learning rate decay"""
        if not isinstance(decay_factor, float):
            raise TypeError("decay_factor must be a float")
        if decay_factor <= 0:
            raise ValueError("decay_factor must be positive")
        if not isinstance(epochs_per_decay, int):
            raise TypeError("epochs_per_day must be an int")
        if epochs_per_decay <= 0:
            raise ValueError("epochs_per_day must be positive")

        self._lr_decay_factor = decay_factor
        self._epochs_per_decay = epochs_per_decay

    def set_optimizer(self, optimizer):
        """Set the optimizer to use"""
        if not isinstance(optimizer, str):
            raise TypeError("optimizer must be a str")
        if optimizer.lower() in self._supported_optimizers:
            optimizer = optimizer.lower()
        else:
            raise ValueError("'" + optimizer + "' is not one of the currently supported optimizers. Choose one of " +
                             " ".join("'" + x + "'" for x in self._supported_optimizers))

        self._optimizer = optimizer

    def set_loss_function(self, loss_fn):
        """Set the loss function to use"""
        if not isinstance(loss_fn, str):
            raise TypeError("loss_fn must be a str")
        loss_fn = loss_fn.lower()

        if loss_fn not in self._supported_loss_fns:
            raise ValueError("'" + loss_fn + "' is not a supported loss function for the current model type. Make " +
                             "sure you're using the correct model class for the problem or selecting one of these " +
                             "loss functions: " +
                             " ".join("'" + x + "'" for x in self._supported_loss_fns))

        self._loss_fn = loss_fn

    def set_weight_initializer(self, initializer):
        """Set the initialization scheme used by convolutional and fully connected layers"""
        if not isinstance(initializer, str):
            raise TypeError("initializer must be a str")
        initializer = initializer.lower()
        if initializer not in self._supported_weight_initializers:
            raise ValueError("'" + initializer + "' is not one of the currently supported weight initializers." +
                             " Choose one of: " + " ".join("'"+x+"'" for x in self._supported_weight_initializers))

        self._weight_initializer = initializer

    def set_image_dimensions(self, image_height, image_width, image_depth):
        """Specify the image dimensions for images in the dataset (depth is the number of channels)"""
        if not isinstance(image_height, int):
            raise TypeError("image_height must be an int")
        if image_height <= 0:
            raise ValueError("image_height must be positive")
        if not isinstance(image_width, int):
            raise TypeError("image_width must be an int")
        if image_width <= 0:
            raise ValueError("image_width must be positive")
        if not isinstance(image_depth, int):
            raise TypeError("image_depth must be an int")
        if image_depth <= 0:
            raise ValueError("image_depth must be positive")

        self._image_width = image_width
        self._image_height = image_height
        self._image_depth = image_depth

    def set_original_image_dimensions(self, image_height, image_width):
        """
        Specify the original size of the image, before resizing.
        This is only needed in special cases, for instance, if you are resizing input images but using image coordinate
        labels which reference the original size.
        """
        if not isinstance(image_height, int):
            raise TypeError("image_height must be an int")
        if image_height <= 0:
            raise ValueError("image_height must be positive")
        if not isinstance(image_width, int):
            raise TypeError("image_width must be an int")
        if image_width <= 0:
            raise ValueError("image_width must be positive")

        self._image_width_original = image_width
        self._image_height_original = image_height

    def add_moderation_features(self, moderation_features):
        """Specify moderation features for examples in the dataset"""
        self._has_moderation = True
        self._moderation_features_size = moderation_features.shape[1]
        self._all_moderation_features = moderation_features

    def set_patch_size(self, height, width):
        if not isinstance(height, int):
            raise TypeError("height must be an int")
        if height <= 0:
            raise ValueError("height must be positive")
        if not isinstance(width, int):
            raise TypeError("width must be an int")
        if width <= 0:
            raise ValueError("width must be positive")

        self._patch_height = height
        self._patch_width = width
        self._with_patching = True

    def _get_device_list(self):
        """Returns the list of CPU and/or GPU devices to construct and evaluate graphs for"""
        if not tf.test.is_gpu_available():
            return ['/device:cpu:0']
        else:
            return ['/device:gpu:' + str(x) for x in range(self._num_gpus)]

    def _add_layers_to_graph(self):
        """
        Adds the layers in self.layers to the computational graph.
        """
        # Adding layers to the graph mostly involves setting up the required variables. Those variables should be on
        # the CPU if we are using multiple GPUs and need to share them across multiple graph towers. Otherwise, they
        # can go on whatever device Tensorflow deems sensible.
        if tf.test.is_gpu_available() and self._num_gpus > 1:
            d = '/device:cpu:0'
        else:
            d = None  # Effectively /device:cpu:0 for CPU-only or /device:gpu:0 for 1 GPU

        for layer in self._layers:
            if callable(getattr(layer, 'add_to_graph', None)):
                with tf.device(d):
                    layer.add_to_graph()

    def _graph_parse_data(self):
        """
        Add graph components that parse the input images and labels into tensors and split them into training,
        validation, and testing sets
        """
        if self._raw_test_labels is not None:
            # currently think of moderation features as None so they are passed in hard-coded
            self._parse_dataset(self._raw_train_image_files, self._raw_train_labels, None,
                                self._raw_test_image_files, self._raw_test_labels, None,
                                self._raw_val_image_files, self._raw_val_labels, None)
        elif self._images_only:
            self._parse_images(self._raw_image_files)
        else:
            # Split the data into training, validation, and testing sets. If there is no validation set or no
            # moderation features being used they will be returned as 0 (for validation) or None (for moderation
            # features)
            train_images, train_labels, train_mf, test_images, test_labels, test_mf, val_images, val_labels, val_mf = \
                loaders.split_raw_data(self._raw_image_files, self._raw_labels,
                                       self._test_split, self._validation_split, self._all_moderation_features,
                                       self._training_augmentation_images, self._training_augmentation_labels,
                                       self._split_labels,
                                       force_mask_creation=self._force_split_partition)
            # Parse the images and set the appropriate environment variables
            self._parse_dataset(train_images, train_labels, train_mf,
                                test_images, test_labels, test_mf,
                                val_images, val_labels, val_mf)

    def _graph_extract_patch(self, x, offsets=None):
        """
        Adds graph components to extract patches from input images
        :param x: Tensor, an image to extract a patch from
        :param offsets: An optional list of (height, width) tuples for where to extract patches from in the images. When
        this isn't given, offsets will be generated at random and returned
        :return: The extracted image patches and the offsets used to get them
        """
        if not offsets:
            offset_h = np.random.randint(self._patch_height // 2,
                                         self._image_height - (self._patch_height // 2),
                                         self._batch_size)
            offset_w = np.random.randint(self._patch_width // 2,
                                         self._image_width - (self._patch_width // 2),
                                         self._batch_size)
            offsets = [x for x in zip(offset_h, offset_w)]
        x = tf.image.extract_glimpse(x, [self._patch_height, self._patch_width], offsets,
                                     normalized=False, centered=False)
        return x, offsets

    def _graph_make_optimizer(self):
        """Generate a new optimizer object for computing and applying gradients"""
        if self._optimizer == 'adagrad':
            self._log('Using Adagrad optimizer')
            return tf.train.AdagradOptimizer(self._learning_rate)
        elif self._optimizer == 'adadelta':
            self._log('Using Adadelta optimizer')
            return tf.train.AdadeltaOptimizer(self._learning_rate)
        elif self._optimizer == 'sgd':
            self._log('Using SGD optimizer')
            return tf.train.GradientDescentOptimizer(self._learning_rate)
        elif self._optimizer == 'adam':
            self._log('Using Adam optimizer')
            return tf.train.AdamOptimizer(self._learning_rate)
        elif self._optimizer == 'sgd_momentum':
            self._log('Using SGD with momentum optimizer')
            return tf.train.MomentumOptimizer(self._learning_rate, 0.9, use_nesterov=True)
        else:
            warnings.warn('Unrecognized optimizer requested')
            exit()

    def _graph_get_gradients(self, loss, optimizer):
        """
        Add graph components for getting gradients given an optimizer some losses
        :param loss: The loss value to use when computing the gradients
        :param optimizer: The optimizer object used to generate the gradients
        :return: The graph's gradients, variables, and the global gradient norm from clipping
        """
        gradients, variables = zip(*optimizer.compute_gradients(loss))
        gradients, global_grad_norm = tf.clip_by_global_norm(gradients, 5.0)
        return gradients, variables, global_grad_norm

    def _graph_average_gradients(self, graph_gradients):
        """
        Add graph components for averaging the computed gradients from multiple runs of a graph (i.e. over gradients
        from multiple GPUs)
        :param graph_gradients: A list of the computed gradient lists from each (GPU) run
        :return: A list of the averaged gradients across each run
        """
        # No averaging needed if there's only gradients from one run (because a single device, CPU or GPU, was used)
        if len(graph_gradients) == 1:
            return graph_gradients[0]

        averaged_gradients = []
        for gradients in zip(*graph_gradients):
            grads = [tf.expand_dims(g, 0) for g in gradients]
            grads = tf.concat(grads, axis=0)
            grads = tf.reduce_mean(grads, axis=0)
            averaged_gradients.append(grads)

        return averaged_gradients

    def _graph_apply_gradients(self, gradients, variables, optimizer):
        """
        Add graph components for using an optimizer applying gradients to variables
        :param gradients: The gradients to be applied
        :param variables: The variables to apply the gradients to
        :param optimizer: The optimizer object used to apply the gradients
        :return: An operation for applying gradients to the graph variables
        """
        return optimizer.apply_gradients(zip(gradients, variables))

    def _graph_layer_loss(self):
        """Calculates and returns the total L2 loss from the weights of fully connected layers. This is 0 if a
        regularization coefficient isn't specified."""
        if self._reg_coeff is not None:
            return tf.squeeze(tf.reduce_sum(
                [layer.regularization_coefficient * tf.nn.l2_loss(layer.weights) for layer in self._layers
                 if isinstance(layer, layers.fullyConnectedLayer)]))
        else:
            return 0.0

    @abstractmethod
    def _graph_problem_loss(self, pred, lab):
        """
        Calculates the loss function for each item in a batch with a given pairing of predictions and labels. This is
        specific to each problem type.
        :param pred: A Tensor with Model predictions. The shape depends on the model and problem.
        :param lab: A Tensor Labels to compare the predictions to. Most problems expect this to be the same shape as
        pred, but exceptions exist.
        :return: Loss values for each item in a batch
        """
        pass

    def _graph_tensorboard_common_summary(self, l2_cost, gradients, variables, global_grad_norm):
        """
        Adds graph components common to every problem type related to outputting losses and other summary variables to
        Tensorboard.
        :param l2_cost: The L2 loss component of the computed cost
        :param gradients: The gradients for the variables in the graph
        :param global_grad_norm: The global norm used to normalize the gradients
        """
        self._log('Creating Tensorboard summaries...')

        # Summaries for any problem type
        tf.summary.scalar('train/loss', self._graph_ops['cost'], collections=['custom_summaries'])
        tf.summary.scalar('train/learning_rate', self._learning_rate, collections=['custom_summaries'])
        tf.summary.scalar('train/l2_loss', l2_cost, collections=['custom_summaries'])
        filter_summary = self._get_weights_as_image(self._first_layer().weights)
        tf.summary.image('filters/first', filter_summary, collections=['custom_summaries'])

        def _add_layer_histograms(net_layer):
            tf.summary.histogram('weights/' + net_layer.name, net_layer.weights, collections=['custom_summaries'])
            tf.summary.histogram('biases/' + net_layer.name, net_layer.biases, collections=['custom_summaries'])

            # At one point the graph would hang on session.run(graph_ops['merged']) inside of begin_training
            # and it was found that if you commented the below line then the code wouldn't hang. Never
            # fully understood why, as it only happened if you tried running with train/test and no
            # validation. But after adding more features and just randomly trying to uncomment the below
            # line to see if it would work, it appears to now be working, but still don't know why...
            tf.summary.histogram('activations/' + net_layer.name, net_layer.activations,
                                 collections=['custom_summaries'])

        # Summaries for each net_layer
        for layer in self._layers:
            if hasattr(layer, 'name'):
                if isinstance(layer, layers.paralConvBlock):
                    _add_layer_histograms(layer.conv1)
                    _add_layer_histograms(layer.conv2)
                elif not isinstance(layer, layers.batchNormLayer):
                    _add_layer_histograms(layer)

        # Summaries for gradients
        # We use variables[index].name[:-2] because variables[index].name will have a ':0' at the end of
        # the name and tensorboard does not like this so we remove it with the [:-2]
        # We also currently seem to get None's for gradients when performing a hyper-parameter search
        # and as such it is simply left out for hyper-param searches, needs to be fixed
        if not self._hyper_param_search:
            for index, grad in enumerate(gradients):
                tf.summary.histogram("gradients/" + variables[index].name[:-2], gradients[index],
                                     collections=['custom_summaries'])

            tf.summary.histogram("gradient_global_norm/", global_grad_norm, collections=['custom_summaries'])

    def _graph_tensorboard_summary(self, l2_cost, gradients, variables, global_grad_norm):
        """
        Adds graph components related to outputting losses and other summary variables to Tensorboard.
        :param l2_cost: ...
        :param gradients: ...
        :param global_grad_norm: ...
        """
        self._graph_tensorboard_common_summary(l2_cost, gradients, variables, global_grad_norm)
        self._graph_ops['merged'] = tf.summary.merge_all(key='custom_summaries')

    @abstractmethod
    def _assemble_graph(self):
        """
        Constructs the Tensorflow graph that defines the network. This includes splitting the input data into
        train/validation/test partitions, parsing it into Tensors, performing the forward pass and optimization steps,
        returning test and validation losses, and outputting losses and other variables to Tensorboard if necessary.
        Parts of the graph should be exposed by adding graph nodes to the `_graph_ops` variable; which nodes and their
        names will vary with the problem type.
        """
        pass

    def _batch_and_iterate(self, dataset, shuffle=False):
        """
        Sets up batching and prefetching for a Dataset, with optional shuffling (for training), and returns an iterator
        for the final Dataset.
        :param dataset: The Dataset to prepare with batching and prefetching
        :param shuffle: A flag for whether to shuffle the Dataset items
        :return: A one-shot iterator for the prepared Dataset
        """
        if shuffle:
            dataset = dataset.shuffle(10000)
        dataset = dataset.batch(self._subbatch_size)
        dataset = dataset.repeat()
        dataset = dataset.prefetch(self._num_gpus)
        data_iter = dataset.make_one_shot_iterator()
        return data_iter

    def _training_batch_results(self, batch_num, start_time, tqdm_range, train_writer=None):
        """
        Calculates and reports mid-training losses and other statistics, both through the console and through writing
        Tensorboard log files
        :param batch_num: The batch number for the mid-training results
        :param start_time: The start time to use for calculating the processing rate
        :param tqdm_range: A `tqdm` object for displaying training results to the console
        :param train_writer: A `tf.summary.FileWriter` for writing Tensorboard log files
        """
        elapsed = time.time() - start_time

        if train_writer is not None:
            summary = self._session.run(self._graph_ops['merged'])
            train_writer.add_summary(summary, batch_num)

        if self._validation:
            loss, epoch_test_loss = self._session.run([self._graph_ops['cost'], self._graph_ops['val_cost']])
            samples_per_sec = self._batch_size / elapsed

            desc_str = "{}: Results for batch {} (epoch {:.1f}) - Loss: {}, Validation Loss: {}, samples/sec: {:.2f}"
            tqdm_range.set_description(
                desc_str.format(datetime.datetime.now().strftime("%I:%M%p"),
                                batch_num,
                                batch_num / (self._total_training_samples / self._batch_size),
                                loss,
                                epoch_test_loss,
                                samples_per_sec))
        else:
            loss = self._session.run([self._graph_ops['cost']])
            samples_per_sec = self._batch_size / elapsed

            desc_str = "{}: Results for batch {} (epoch {:.1f}) - Loss: {}, samples/sec: {:.2f}"
            tqdm_range.set_description(
                desc_str.format(datetime.datetime.now().strftime("%I:%M%p"),
                                batch_num,
                                batch_num / (self._total_training_samples / self._batch_size),
                                loss,
                                samples_per_sec))

    def begin_training(self, return_test_loss=False):
        """
        Initialize the network and either run training to the specified max epoch, or load trainable variables. The
        full test accuracy is calculated immediately afterward and the trainable parameters are saved before the
        session is shut down. Before calling this function, the images and labels should be loaded, as well as all
        relevant hyper-parameters.
        """
        with self._graph.as_default():
            self._assemble_graph()
            print('assembled the graph')

            # Either load the network parameters from a checkpoint file or start training
            if self._load_from_saved:
                self._has_trained = True
                self.load_state()
                self.compute_full_test_accuracy()
                self.shut_down()
            else:
                if self._tb_dir is not None:
                    train_writer = tf.summary.FileWriter(self._tb_dir, self._session.graph)

                self._log('Initializing parameters...')
                self._session.run(tf.global_variables_initializer())

                self._log('Beginning training...')
                self._set_learning_rate()

                # Needed for batch norm
                update_ops = tf.get_collection(tf.GraphKeys.UPDATE_OPS)
                self._graph_ops['optimizer'] = tf.group([self._graph_ops['optimizer'], update_ops])

                tqdm_range = tqdm(range(self._maximum_training_batches))
                for i in tqdm_range:
                    start_time = time.time()
                    self._global_epoch = i
                    self._session.run(self._graph_ops['optimizer'])

                    if self._global_epoch > 0 and self._global_epoch % self._report_rate == 0:
                        if self._tb_dir is not None:
                            self._training_batch_results(i, start_time, tqdm_range, train_writer)
                        else:
                            self._training_batch_results(i, start_time, tqdm_range)

                        if self._save_checkpoints and self._global_epoch % (self._report_rate * 100) == 0:
                            self.save_state(self._save_dir)
                    else:
                        loss = self._session.run([self._graph_ops['cost']])

                    if loss == 0.0:
                        self._log('Stopping due to zero loss')
                        break

                    if i == self._maximum_training_batches - 1:
                        self._log('Stopping due to maximum epochs')

                self.save_state(self._save_dir)

                final_test_loss = None
                if self._testing:
                    final_test_loss = self.compute_full_test_accuracy()

                self.shut_down()

                if return_test_loss:
                    return final_test_loss
                else:
                    return

    def begin_training_with_hyperparameter_search(self, l2_reg_limits=None, lr_limits=None, num_steps=3):
        """
        Performs grid-based hyper-parameter search given the ranges passed. Parameters are optional.

        :param l2_reg_limits: array representing a range of L2 regularization coefficients in the form [low, high]
        :param lr_limits: array representing a range of learning rates in the form [low, high]
        :param num_steps: the size of the grid. Larger numbers are exponentially slower.
        """
        self._hyper_param_search = True

        base_tb_dir = self._tb_dir

        unaltered_image_height = self._image_height
        unaltered_image_width = self._image_width
        unaltered_epochs = self._maximum_training_batches

        if l2_reg_limits is None:
            all_l2_reg = [self._reg_coeff]
        else:
            step_size = (l2_reg_limits[1] - l2_reg_limits[0]) / np.float32(num_steps-1)
            all_l2_reg = np.arange(l2_reg_limits[0], l2_reg_limits[1], step_size)
            all_l2_reg = np.append(all_l2_reg, l2_reg_limits[1])

        if lr_limits is None:
            all_lr = [self._learning_rate]
        else:
            step_size = (lr_limits[1] - lr_limits[0]) / np.float32(num_steps-1)
            all_lr = np.arange(lr_limits[0], lr_limits[1], step_size)
            all_lr = np.append(all_lr, lr_limits[1])

        all_loss_results = np.empty([len(all_l2_reg), len(all_lr)])

        for i, current_l2 in enumerate(all_l2_reg):
            for j, current_lr in enumerate(all_lr):
                self._log('HYPERPARAMETER SEARCH: Doing l2reg=%f, lr=%f' % (current_l2, current_lr))

                # Make a new graph, associate a new session with it.
                self._reset_graph()
                self._reset_session()

                self._learning_rate = current_lr
                self._reg_coeff = current_l2

                # Set calculated variables back to their unaltered form
                self._image_height = unaltered_image_height
                self._image_width = unaltered_image_width
                self._maximum_training_batches = unaltered_epochs

                # Reset the reg. coef. for all fc layers.
                with self._graph.as_default():
                    for layer in self._layers:
                        if isinstance(layer, layers.fullyConnectedLayer):
                            layer.regularization_coefficient = current_l2

                if base_tb_dir is not None:
                    self._tb_dir = base_tb_dir + '_lr:' + current_lr.astype('str') + '_l2:' + current_l2.astype('str')

                try:
                    current_loss = self.begin_training(return_test_loss=True)
                    all_loss_results[i][j] = current_loss
                except Exception as e:
                    self._log('HYPERPARAMETER SEARCH: Run threw an exception, this result will be NaN.')
                    print("Exception message: "+str(e))
                    all_loss_results[i][j] = np.nan

        self._log('Finished hyperparameter search, failed runs will appear as NaN.')
        self._log('All l2 coef. tested:')
        self._log('\n'+np.array2string(np.transpose(all_l2_reg)))
        self._log('All learning rates tested:')
        self._log('\n'+np.array2string(all_lr))
        self._log('Loss/error grid:')
        self._log('\n'+np.array2string(all_loss_results, precision=4))

    @abstractmethod
    def compute_full_test_accuracy(self):
        """
        Prints to console and returns accuracy and loss statistics for the trained network. The applicable statistics
        will depend on the problem type.
        """
        pass

    def shut_down(self):
        """End the current session. The model cannot be used anymore after this is done."""
        self._log('Shutdown requested, ending session...')
        self._session.close()

    def _get_weights_as_image(self, kernel, size=None):
        """Filter visualization, adapted with permission from https://gist.github.com/kukuruza/03731dc494603ceab0c5"""
        with self._graph.as_default():
            pad = 1

            # pad x and y
            x1 = tf.pad(kernel, tf.constant([[pad, 0], [pad, 0], [0, 0], [0, 0]]))

            # when kernel is dynamically shaped at runtime it has [?,?,?,?] dimensions which result in None's
            # thus size needs to be passed in so we have actual dimensions to work with (this is mostly from the
            # upsampling layer) and grid_y will be determined by batch size as we want to see each img in the batch
            # However, for visualizing the weights we wont pass in a size parameter and as a result we need to
            # compute grid_y based off what is passed in and not the batch size because we want to see the
            # convolution grid for each layer, not each batch.
            if size is not None:
                # this is when visualizing the actual images
                grid_y_prelim = int(np.ceil(self._batch_size))
                # x and y dimensions, w.r.t. padding
                y = size[1] + pad
                x = size[2] + pad
                num_channels = size[-1]
            else:
                # this is when visualizing the weights
                grid_y_prelim = (kernel.get_shape().as_list()[-1])
                # x and y dimensions, w.r.t. padding
                y = kernel.get_shape()[0] + pad
                x = kernel.get_shape()[1] + pad
                num_channels = kernel.get_shape().as_list()[2]

            # we then want to set grid_x somewhat dynamically based on grid_y, making it the largest possible out of
            # 4, 2, or 1
            grid_x = 4 if grid_y_prelim % 4 == 0 else (2 if grid_y_prelim % 2 == 0 else 1)
            grid_y = grid_y_prelim // grid_x

            # pack into image with proper dimensions for tf.image_summary
            x2 = tf.transpose(x1, (3, 0, 1, 2))
            x3 = tf.reshape(x2, tf.stack([grid_x, y * grid_y, x, num_channels]))
            x4 = tf.transpose(x3, (0, 2, 1, 3))
            x5 = tf.reshape(x4, tf.stack([1, x * grid_x, y * grid_y, num_channels]))
            x6 = tf.transpose(x5, (2, 1, 3, 0))
            x7 = tf.transpose(x6, (3, 0, 1, 2))

            # scale to [0, 1]
            x_min = tf.reduce_min(x7)
            x_max = tf.reduce_max(x7)
            x8 = (x7 - x_min) / (x_max - x_min)

        return x8

    def save_state(self, directory=None):
        """Save all trainable variables as a checkpoint in the current working path"""
        self._log('Saving parameters...')

        if directory is None:
            state_dir = './saved_state'
        else:
            state_dir = directory + '/saved_state'

        if not os.path.isdir(state_dir):
            os.mkdir(state_dir)

        with self._graph.as_default():
            saver = tf.train.Saver(tf.global_variables())
            saver.save(self._session, state_dir + '/tfhSaved')

        self._has_trained = True

    def load_state(self):
        """
        Load all trainable variables from a checkpoint file specified from the load_from_saved parameter in the
        class constructor.
        """
        if not self._has_trained:
            self._add_layers_to_graph()

        if self._load_from_saved is not False:
            self._log('Loading from checkpoint file...')

            with self._graph.as_default():
                saver = tf.train.Saver(tf.global_variables())
                saver.restore(self._session, tf.train.latest_checkpoint(self._load_from_saved))

            self._has_trained = True
        else:
            warnings.warn('Tried to load state with no file given. Make sure load_from_saved is set in constructor.')
            exit()

    def _set_learning_rate(self):
        if self._lr_decay_factor is not None:
            # needs to be reexamined
            self._lr_decay_epochs = self._epochs_per_decay * (self._total_training_samples * (1 - self._test_split))
            self._learning_rate = tf.train.exponential_decay(self._learning_rate,
                                                             self._global_epoch,
                                                             self._lr_decay_epochs,
                                                             self._lr_decay_factor,
                                                             staircase=True)

    def forward_pass(self, x, deterministic=False, moderation_features=None):
        """
        Perform a forward pass of the network with an input tensor. In general, this is only used when the model is
        integrated into a Tensorflow graph. See forward_pass_with_file_inputs for a version that returns network
        outputs detached from a graph.

        :param x: input tensor where the first dimension is batch
        :param deterministic: if True, performs inference-time operations on stochastic layers e.g. DropOut layers
        :param moderation_features: ???
        :return: output tensor where the first dimension is batch
        """
        residual = None

        with self._graph.as_default():
            for layer in self._layers:
                if isinstance(layer, layers.skipConnection):
                    # The first skip only sends its residual value down to later layers. Further skips have to receive
                    # that, possibly downsample it, and add it to the latest output before setting the next residual.
                    if residual is None:
                        residual = x
                    else:
                        x = x + layer.forward_pass(residual, False)
                        residual = x
                elif isinstance(layer, layers.moderationLayer) and moderation_features is not None:
                    x = layer.forward_pass(x, deterministic, moderation_features)
                else:
                    x = layer.forward_pass(x, deterministic)

        return x

    @abstractmethod
    def forward_pass_with_file_inputs(self, x):
        """
        Get network outputs with a list of filenames of images as input. Handles all the loading and batching
        automatically, so the size of the input can exceed the available memory without any problems.

        :param x: list of strings representing image filenames
        :return: ndarray representing network outputs corresponding to inputs in the same order
        """
        pass

    @abstractmethod
    def forward_pass_with_interpreted_outputs(self, x):
        """
        Performs the forward pass of the network and then interprets the raw outputs into the desired format based on
        the problem type and whether patching is being used.

        :param x: list of strings representing image filenames
        :return: ndarray representing network outputs corresponding to inputs in the same order
        """
        pass

    def add_input_layer(self):
        """Add an input layer to the network"""
        if len(self._layers) > 0:
            raise RuntimeError("Trying to add an input layer to a model that already contains other layers. " +
                               " The input layer need to be the first layer added to the model.")

        self._log('Adding the input layer...')

        apply_crop = (self._augmentation_crop and self._all_images is None and self._train_images is None)

        if apply_crop:
            size = [self._subbatch_size, int(self._image_height * self._crop_amount),
                    int(self._image_width * self._crop_amount), self._image_depth]
        else:
            size = [self._subbatch_size, self._image_height, self._image_width, self._image_depth]

        if self._with_patching:
            size = [self._subbatch_size, self._patch_height, self._patch_width, self._image_depth]

        with self._graph.as_default():
            layer = layers.inputLayer(size)

        self._layers.append(layer)

    def add_moderation_layer(self):
        """Add a moderation layer to the network"""
        self._log('Adding moderation layer...')

        reshape = self._last_layer_outputs_volume()

        feat_size = self._moderation_features_size

        with self._graph.as_default():
            layer = layers.moderationLayer(copy.deepcopy(self._last_layer().output_size),
                                           feat_size, reshape, self._subbatch_size)

        self._layers.append(layer)

    def add_convolutional_layer(self, filter_dimension, stride_length, activation_function,
                                padding=None, batch_norm=False, epsilon=1e-5, decay=0.9):
        """
        Add a convolutional layer to the model.

        :param filter_dimension: array of dimensions in the format [x_size, y_size, depth, num_filters]
        :param stride_length: convolution stride length
        :param activation_function: the activation function to apply to the activation map
        :param padding: An optional amount of padding for the layer to add to the edges of inputs before convolving
        them. Defaults to using enough padding to keep the image size unchanged after convolution.
        :param batch_norm: A flag for including a batch norm layer immediately after the convolution layer but before
        the activation layer. Defaults to False (i.e. no intermediate batch norm layer)
        :param epsilon: The epsilon value to use for an intermediate batch norm layer
        :param decay: The decay value to use for an intermediate batch norm layer
        """
        if len(self._layers) < 1:
            raise RuntimeError("A convolutional layer cannot be the first layer added to the model. " +
                               "Add an input layer with DPPModel.add_input_layer() first.")
        try:
            # try to iterate through filter_dimension, checking it has 4 ints
            idx = 0
            for idx, dim in enumerate(filter_dimension):
                if not (isinstance(dim, int) or isinstance(dim, np.int64)):  # np.int64 numpy default int
                    raise TypeError()
            if idx != 3:
                raise TypeError()
        except Exception:
            raise TypeError("filter_dimension must be a list or array of 4 ints")
        if not isinstance(stride_length, int):
            raise TypeError("stride_length must be an int")
        if stride_length <= 0:
            raise ValueError("stride_length must be positive")
        if not isinstance(activation_function, str):
            raise TypeError("activation_function must be a str")

        activation_function = activation_function.lower()
        if activation_function not in self._supported_activation_functions:
            raise ValueError(
                "'" + activation_function + "' is not one of the currently supported activation functions." +
                " Choose one of: " +
                " ".join("'" + x + "'" for x in self._supported_activation_functions))

        if padding is not None:
            if not isinstance(padding, int):
                raise TypeError("padding must be an int")
            if padding < 0:
                raise ValueError("padding can't be negative")
        if not isinstance(batch_norm, bool):
            raise TypeError("batch_norm must be a boolean")
        if not isinstance(epsilon, float):
            raise TypeError("epsilon must be a float")
        if epsilon < 0:
            raise TypeError("epsilon can't be negative")
        if not isinstance(decay, float):
            raise TypeError("decay must be a float")
        if decay < 0 or decay > 1:
            raise TypeError("decay must be between 0 and 1")

        self._num_layers_conv += 1
        layer_name = 'conv%d' % self._num_layers_conv
        self._log('Adding convolutional layer %s...' % layer_name)

        with self._graph.as_default():
            filter_dimension[2] = self._last_layer().output_size[-1]
            layer = layers.convLayer(layer_name,
                                     copy.deepcopy(self._last_layer().output_size),
                                     filter_dimension,
                                     stride_length,
                                     activation_function,
                                     self._weight_initializer,
                                     padding,
                                     batch_norm,
                                     epsilon,
                                     decay)

        self._log('Filter dimensions: {0} Outputs: {1}'.format(filter_dimension, layer.output_size))

        self._layers.append(layer)

    def add_upsampling_layer(self, filter_size, num_filters, upscale_factor=2,
                             activation_function=None, regularization_coefficient=None):
        """
        Add a 2d upsampling layer to the model.

        :param filter_size: an int, representing the dimension of the square filter to be used
        :param num_filters: an int, representing the number of filters that will be outputted (the output tensor depth)
        :param upscale_factor: an int, or tuple of ints, representing the upsampling factor for rows and columns
        :param activation_function: the activation function to apply to the activation map
        :param regularization_coefficient: optionally, an L2 decay coefficient for this layer (overrides the coefficient
         set by set_regularization_coefficient)
        """
        self._num_layers_upsample += 1
        layer_name = 'upsample%d' % self._num_layers_upsample
        self._log('Adding upsampling layer %s...' % layer_name)

        if regularization_coefficient is None and self._reg_coeff is not None:
            regularization_coefficient = self._reg_coeff
        elif regularization_coefficient is None and self._reg_coeff is None:
            regularization_coefficient = 0.0

        if self._with_patching:
            patches_horiz = self._image_width // self._patch_width
            patches_vert = self._image_height // self._patch_height
            batch_multiplier = patches_horiz * patches_vert
        else:
            batch_multiplier = 1

        last_layer_dims = copy.deepcopy(self._last_layer().output_size)
        with self._graph.as_default():
            layer = layers.upsampleLayer(layer_name,
                                         last_layer_dims,
                                         filter_size,
                                         num_filters,
                                         upscale_factor,
                                         activation_function,
                                         batch_multiplier,
                                         self._weight_initializer,
                                         regularization_coefficient)

        self._log('Filter dimensions: {0} Outputs: {1}'.format(layer.weights_shape, layer.output_size))

        self._layers.append(layer)

    def add_pooling_layer(self, kernel_size, stride_length, pooling_type='max'):
        """
        Add a pooling layer to the model.

        :param kernel_size: an integer representing the width and height dimensions of the pooling operation
        :param stride_length: convolution stride length
        :param pooling_type: optional, the type of pooling operation
        """
        if len(self._layers) < 1:
            raise RuntimeError("A pooling layer cannot be the first layer added to the model. " +
                               "Add an input layer with DPPModel.add_input_layer() first.")
        if not isinstance(kernel_size, int):
            raise TypeError("kernel_size must be an int")
        if kernel_size <= 0:
            raise ValueError("kernel_size must be positive")
        if not isinstance(stride_length, int):
            raise TypeError("stride_length must be an int")
        if stride_length <= 0:
            raise ValueError("stride_length must be positive")
        if not isinstance(pooling_type, str):
            raise TypeError("pooling_type must be a str")
        pooling_type = pooling_type.lower()
        if pooling_type not in self._supported_pooling_types:
            raise ValueError("'" + pooling_type + "' is not one of the currently supported pooling types." +
                             " Choose one of: " +
                             " ".join("'"+x+"'" for x in self._supported_pooling_types))

        self._num_layers_pool += 1
        layer_name = 'pool%d' % self._num_layers_pool
        self._log('Adding pooling layer %s...' % layer_name)

        with self._graph.as_default():
            layer = layers.poolingLayer(copy.deepcopy(
                self._last_layer().output_size), kernel_size, stride_length, pooling_type)

        self._log('Outputs: %s' % layer.output_size)

        self._layers.append(layer)

    def add_normalization_layer(self):
        """Add a local response normalization layer to the model"""
        if len(self._layers) < 1:
            raise RuntimeError("A normalization layer cannot be the first layer added to the model. " +
                               "Add an input layer with DPPModel.add_input_layer() first.")

        self._num_layers_norm += 1
        layer_name = 'norm%d' % self._num_layers_pool
        self._log('Adding pooling layer %s...' % layer_name)

        with self._graph.as_default():
            layer = layers.normLayer(copy.deepcopy(self._last_layer().output_size))

        self._layers.append(layer)

    def add_dropout_layer(self, p):
        """
        Add a DropOut layer to the model.

        :param p: the keep-probability parameter for the DropOut operation
        """
        if len(self._layers) < 1:
            raise RuntimeError("A dropout layer cannot be the first layer added to the model. " +
                               "Add an input layer with DPPModel.add_input_layer() first.")
        if not isinstance(p, float):
            raise TypeError("p must be a float")
        if p < 0 or p >= 1:
            raise ValueError("p must be in range [0, 1)")

        self._num_layers_dropout += 1
        layer_name = 'drop%d' % self._num_layers_dropout
        self._log('Adding dropout layer %s...' % layer_name)

        with self._graph.as_default():
            layer = layers.dropoutLayer(copy.deepcopy(self._last_layer().output_size), p)

        self._layers.append(layer)

    def add_batch_norm_layer(self):
        """Add a batch normalization layer to the model."""
        if len(self._layers) < 1:
            raise RuntimeError("A batch norm layer cannot be the first layer added to the model.")

        self._num_layers_batchnorm += 1
        layer_name = 'bn%d' % self._num_layers_batchnorm
        self._log('Adding batch norm layer %s...' % layer_name)

        with self._graph.as_default():
            layer = layers.batchNormLayer(layer_name, copy.deepcopy(self._last_layer().output_size))

        self._layers.append(layer)

    def add_fully_connected_layer(self, output_size, activation_function, regularization_coefficient=None):
        """
        Add a fully connected layer to the model.

        :param output_size: the number of units in the layer
        :param activation_function: optionally, the activation function to use
        :param regularization_coefficient: optionally, an L2 decay coefficient for this layer (overrides the coefficient
         set by set_regularization_coefficient)
        """
        if len(self._layers) < 1:
            raise RuntimeError("A fully connected layer cannot be the first layer added to the model. " +
                               "Add an input layer with DPPModel.add_input_layer() first.")
        if not isinstance(output_size, int):
            raise TypeError("output_size must be an int")
        if output_size <= 0:
            raise ValueError("output_size must be positive")
        if not isinstance(activation_function, str):
            raise TypeError("activation_function must be a str")

        activation_function = activation_function.lower()
        if activation_function not in self._supported_activation_functions:
            raise ValueError("'" + activation_function + "' is not one of the currently supported activation " +
                             "functions. Choose one of: " +
                             " ".join("'"+x+"'" for x in self._supported_activation_functions))

        if regularization_coefficient is not None:
            if not isinstance(regularization_coefficient, float):
                raise TypeError("regularization_coefficient must be a float or None")
            if regularization_coefficient < 0:
                raise ValueError("regularization_coefficient must be non-negative")

        self._num_layers_fc += 1
        layer_name = 'fc%d' % self._num_layers_fc
        self._log('Adding fully connected layer %s...' % layer_name)

        reshape = self._last_layer_outputs_volume()

        if regularization_coefficient is None and self._reg_coeff is not None:
            regularization_coefficient = self._reg_coeff
        if regularization_coefficient is None and self._reg_coeff is None:
            regularization_coefficient = 0.0

        with self._graph.as_default():
            layer = layers.fullyConnectedLayer(layer_name, copy.deepcopy(self._last_layer().output_size), output_size,
                                               reshape, activation_function, self._weight_initializer,
                                               regularization_coefficient)

        self._log('Inputs: {0} Outputs: {1}'.format(layer.input_size, layer.output_size))

        self._layers.append(layer)

    def add_paral_conv_block(self, filter_dimension_1, filter_dimension_2):
        """
        Add a layer(block) consisting of two parallel convolutional layers to the network

        :param filter_dimension_1: filter dimension for the first convolutional layer.
        :param filter_dimension_2: filter dimension for the second convolutional layer.
        """
        if len(self._layers) < 1:
            raise RuntimeError("An output layer cannot be the first layer added to the model. " +
                               "Add an input layer with DPPModel.add_input_layer() first.")

        def check_filter_dimension(filter_dimension):
            try:
                # try to iterate through filter_dimension, checking it has 4 ints
                idx = 0
                for idx, dim in enumerate(filter_dimension):
                    if not (isinstance(dim, int) or isinstance(dim, np.int64)):  # np.int64 numpy default int
                        raise TypeError()
                if idx != 3:
                    raise TypeError()
            except Exception:
                raise TypeError("filter_dimension {} is not a list or array of 4 ints".format(filter_dimension))

        check_filter_dimension(filter_dimension_1)
        check_filter_dimension(filter_dimension_2)
        filter_dimension_1[2] = self._last_layer().output_size[-1]
        filter_dimension_2[2] = self._last_layer().output_size[-1]

        self._num_blocks_paral_conv += 1
        block_name = 'paral_conv_block%d' % self._num_blocks_paral_conv
        self._log('Adding parallel convolutional block %s...' % block_name)

        with self._graph.as_default():
            block = layers.paralConvBlock(block_name,
                                          copy.deepcopy(self._last_layer().output_size),
                                          filter_dimension_1,
                                          filter_dimension_2)

        self._log('Filter dimensions: {0}, {1} Outputs: {2}'.format(filter_dimension_1, filter_dimension_2,
                                                                    block.output_size))

        self._layers.append(block)

    def add_skip_connection(self, downsampled=False):
        """Adds a residual connection between this point and the last residual connection"""
        if len(self._layers) < 1:
            raise RuntimeError("A skip connection cannot be the first layer added to the model.")

        self._num_skip_connections += 1
        layer_name = 'skip%d' % self._num_skip_connections
        self._log('Adding skip connection...')

        layer = layers.skipConnection(layer_name, self._last_layer().output_size, downsampled)

        self._log('Inputs: {0} Outputs: {1}'.format(layer.input_size, layer.output_size))

        self._layers.append(layer)

    def add_global_average_pooling_layer(self):
        """Adds a global average pooling layer"""
        if len(self._layers) < 1:
            raise RuntimeError("A GAP layer cannot be the first layer added to the model.")

        self._num_skip_connections += 1
        layer_name = 'GAP'
        self._log('Adding global average pooling layer...')

        layer = layers.globalAveragePoolingLayer(layer_name, self._last_layer().output_size)

        self._log('Inputs: {0} Outputs: {1}'.format(layer.input_size, layer.output_size))

        self._layers.append(layer)

    @abstractmethod
    def add_output_layer(self, regularization_coefficient=None, output_size=None):
        """
        Add an output layer to the network (affine layer where the number of units equals the number of network outputs)

        :param regularization_coefficient: optionally, an L2 decay coefficient for this layer (overrides the coefficient
         set by set_regularization_coefficient)
        :param output_size: optionally, override the output size of this layer. Typically not needed, but required for
        use cases such as creating the output layer before loading data.
        """
        pass

    def use_predefined_model(self, model_name):
        """
        Add network layers to build a predefined network model
        :param model_name: The predefined model name
        """
        if model_name not in self._supported_predefined_models:
            raise ValueError("'" + model_name + "' is not one of the currently supported predefined models." +
                             " Make sure you have the correct problem type set with DPPModel.set_problem_type() " +
                             "first, or choose one of " +
                             " ".join("'" + x + "'" for x in self._supported_predefined_models))

        if model_name == 'vgg-16':
            self.add_input_layer()

            self.add_convolutional_layer(filter_dimension=[3, 3, self._image_depth, 64],
                                         stride_length=1, activation_function='relu')
            self.add_convolutional_layer(filter_dimension=[3, 3, 64, 64], stride_length=1, activation_function='relu')
            self.add_pooling_layer(kernel_size=2, stride_length=2)

            self.add_convolutional_layer(filter_dimension=[3, 3, 64, 128], stride_length=1, activation_function='relu')
            self.add_convolutional_layer(filter_dimension=[3, 3, 128, 128], stride_length=1, activation_function='relu')
            self.add_pooling_layer(kernel_size=2, stride_length=2)

            self.add_convolutional_layer(filter_dimension=[3, 3, 128, 256], stride_length=1, activation_function='relu')
            self.add_convolutional_layer(filter_dimension=[3, 3, 256, 256], stride_length=1, activation_function='relu')
            self.add_pooling_layer(kernel_size=2, stride_length=2)

            self.add_convolutional_layer(filter_dimension=[3, 3, 256, 512], stride_length=1, activation_function='relu')
            self.add_convolutional_layer(filter_dimension=[3, 3, 512, 512], stride_length=1, activation_function='relu')
            self.add_convolutional_layer(filter_dimension=[3, 3, 512, 512], stride_length=1, activation_function='relu')
            self.add_pooling_layer(kernel_size=2, stride_length=2)

            self.add_convolutional_layer(filter_dimension=[3, 3, 512, 512], stride_length=1, activation_function='relu')
            self.add_convolutional_layer(filter_dimension=[3, 3, 512, 512], stride_length=1, activation_function='relu')
            self.add_convolutional_layer(filter_dimension=[3, 3, 512, 512], stride_length=1, activation_function='relu')
            self.add_pooling_layer(kernel_size=2, stride_length=2)

            self.add_fully_connected_layer(output_size=4096, activation_function='relu')
            self.add_dropout_layer(0.5)
            self.add_fully_connected_layer(output_size=4096, activation_function='relu')
            self.add_dropout_layer(0.5)

            self.add_output_layer()

        if model_name == 'alexnet':
            self.add_input_layer()

            self.add_convolutional_layer(filter_dimension=[11, 11, self._image_depth, 48],
                                         stride_length=4, activation_function='relu')
            self.add_normalization_layer()
            self.add_pooling_layer(kernel_size=3, stride_length=2)

            self.add_convolutional_layer(filter_dimension=[5, 5, 48, 256], stride_length=1, activation_function='relu')
            self.add_normalization_layer()
            self.add_pooling_layer(kernel_size=3, stride_length=2)

            self.add_convolutional_layer(filter_dimension=[3, 3, 256, 384], stride_length=1, activation_function='relu')
            self.add_convolutional_layer(filter_dimension=[3, 3, 384, 384], stride_length=1, activation_function='relu')
            self.add_convolutional_layer(filter_dimension=[3, 3, 384, 256], stride_length=1, activation_function='relu')
            self.add_pooling_layer(kernel_size=3, stride_length=2)

            self.add_fully_connected_layer(output_size=4096, activation_function='relu')
            self.add_dropout_layer(0.5)
            self.add_fully_connected_layer(output_size=4096, activation_function='relu')
            self.add_dropout_layer(0.5)

            self.add_output_layer()

        if model_name == 'resnet-18':
            self.add_input_layer()

            self.add_convolutional_layer(filter_dimension=[7, 7, self._image_depth, 64], stride_length=2,
                                         activation_function='relu', batch_norm=True)
            self.add_pooling_layer(kernel_size=3, stride_length=2)

            self.add_skip_connection()
            self.add_convolutional_layer(filter_dimension=[3, 3, 64, 64], stride_length=1,
                                         activation_function='relu', batch_norm=True)
            self.add_convolutional_layer(filter_dimension=[3, 3, 64, 64], stride_length=1,
                                         activation_function='relu', batch_norm=True)
            self.add_skip_connection()
            self.add_convolutional_layer(filter_dimension=[3, 3, 64, 64], stride_length=1,
                                         activation_function='relu', batch_norm=True)
            self.add_convolutional_layer(filter_dimension=[3, 3, 64, 128], stride_length=2,
                                         activation_function='relu', batch_norm=True)
            self.add_skip_connection(downsampled=True)

            self.add_convolutional_layer(filter_dimension=[3, 3, 128, 128], stride_length=1,
                                         activation_function='relu', batch_norm=True)
            self.add_convolutional_layer(filter_dimension=[3, 3, 128, 128], stride_length=1,
                                         activation_function='relu', batch_norm=True)
            self.add_skip_connection()
            self.add_convolutional_layer(filter_dimension=[3, 3, 128, 128], stride_length=1,
                                         activation_function='relu', batch_norm=True)
            self.add_convolutional_layer(filter_dimension=[3, 3, 128, 256], stride_length=2,
                                         activation_function='relu', batch_norm=True)
            self.add_skip_connection(downsampled=True)

            self.add_convolutional_layer(filter_dimension=[3, 3, 256, 256], stride_length=1,
                                         activation_function='relu', batch_norm=True)
            self.add_convolutional_layer(filter_dimension=[3, 3, 256, 256], stride_length=1,
                                         activation_function='relu', batch_norm=True)
            self.add_skip_connection()
            self.add_convolutional_layer(filter_dimension=[3, 3, 256, 256], stride_length=1,
                                         activation_function='relu', batch_norm=True)
            self.add_convolutional_layer(filter_dimension=[3, 3, 256, 512], stride_length=2,
                                         activation_function='relu', batch_norm=True)
            self.add_skip_connection(downsampled=True)

            self.add_convolutional_layer(filter_dimension=[3, 3, 512, 512], stride_length=1,
                                         activation_function='relu', batch_norm=True)
            self.add_convolutional_layer(filter_dimension=[3, 3, 512, 512], stride_length=1,
                                         activation_function='relu', batch_norm=True)
            self.add_skip_connection()
            self.add_convolutional_layer(filter_dimension=[3, 3, 512, 512], stride_length=1,
                                         activation_function='relu', batch_norm=True)
            self.add_convolutional_layer(filter_dimension=[3, 3, 512, 512], stride_length=2,
                                         activation_function='relu', batch_norm=True)
            self.add_skip_connection()

            self.add_global_average_pooling_layer()

            self.add_fully_connected_layer(output_size=1000, activation_function='relu')

            self.add_output_layer()

        if model_name == 'xsmall':
            self.add_input_layer()

            self.add_convolutional_layer(filter_dimension=[3, 3, self._image_depth, 16],
                                         stride_length=1, activation_function='relu')
            self.add_pooling_layer(kernel_size=2, stride_length=2)

            self.add_convolutional_layer(filter_dimension=[3, 3, 16, 32], stride_length=1, activation_function='relu')
            self.add_pooling_layer(kernel_size=2, stride_length=2)

            self.add_convolutional_layer(filter_dimension=[3, 3, 32, 32], stride_length=1, activation_function='relu')
            self.add_pooling_layer(kernel_size=2, stride_length=2)

            self.add_fully_connected_layer(output_size=64, activation_function='relu')

            self.add_output_layer()

        if model_name == 'small':
            self.add_input_layer()

            self.add_convolutional_layer(filter_dimension=[3, 3, self._image_depth, 64],
                                         stride_length=1, activation_function='relu', batch_norm=True)
            self.add_pooling_layer(kernel_size=2, stride_length=2)

            self.add_convolutional_layer(filter_dimension=[3, 3, 64, 128], stride_length=1,
                                         activation_function='relu', batch_norm=True)
            self.add_convolutional_layer(filter_dimension=[3, 3, 128, 128], stride_length=1,
                                         activation_function='relu', batch_norm=True)
            self.add_pooling_layer(kernel_size=2, stride_length=2)

            self.add_convolutional_layer(filter_dimension=[3, 3, 128, 128], stride_length=1,
                                         activation_function='relu', batch_norm=True)
            self.add_convolutional_layer(filter_dimension=[3, 3, 128, 128], stride_length=1,
                                         activation_function='relu', batch_norm=True)
            self.add_pooling_layer(kernel_size=2, stride_length=2)

            self.add_fully_connected_layer(output_size=64, activation_function='relu')

            self.add_output_layer()

        if model_name == 'medium':
            self.add_input_layer()

            self.add_convolutional_layer(filter_dimension=[3, 3, self._image_depth, 64],
                                         stride_length=1, activation_function='relu', batch_norm=True)
            self.add_convolutional_layer(filter_dimension=[3, 3, 64, 64], stride_length=1,
                                         activation_function='relu', batch_norm=True)
            self.add_pooling_layer(kernel_size=2, stride_length=2)

            self.add_convolutional_layer(filter_dimension=[3, 3, 64, 128], stride_length=1,
                                         activation_function='relu', batch_norm=True)
            self.add_convolutional_layer(filter_dimension=[3, 3, 128, 128], stride_length=1,
                                         activation_function='relu', batch_norm=True)
            self.add_pooling_layer(kernel_size=2, stride_length=2)

            self.add_convolutional_layer(filter_dimension=[3, 3, 128, 256], stride_length=1,
                                         activation_function='relu', batch_norm=True)
            self.add_convolutional_layer(filter_dimension=[3, 3, 256, 256], stride_length=1,
                                         activation_function='relu', batch_norm=True)
            self.add_pooling_layer(kernel_size=2, stride_length=2)

            self.add_convolutional_layer(filter_dimension=[3, 3, 256, 512], stride_length=1,
                                         activation_function='relu', batch_norm=True)
            self.add_convolutional_layer(filter_dimension=[3, 3, 512, 512], stride_length=1,
                                         activation_function='relu', batch_norm=True)
            self.add_convolutional_layer(filter_dimension=[3, 3, 512, 512], stride_length=1,
                                         activation_function='relu', batch_norm=True)
            self.add_pooling_layer(kernel_size=2, stride_length=2)

            self.add_convolutional_layer(filter_dimension=[3, 3, 512, 512], stride_length=1,
                                         activation_function='relu', batch_norm=True)
            self.add_convolutional_layer(filter_dimension=[3, 3, 512, 512], stride_length=1,
                                         activation_function='relu', batch_norm=True)
            self.add_convolutional_layer(filter_dimension=[3, 3, 512, 512], stride_length=1,
                                         activation_function='relu', batch_norm=True)
            self.add_pooling_layer(kernel_size=2, stride_length=2)

            self.add_fully_connected_layer(output_size=256, activation_function='relu')

            self.add_output_layer()

        if model_name == 'large':
            self.add_input_layer()

            self.add_convolutional_layer(filter_dimension=[3, 3, self._image_depth, 64], stride_length=1,
                                         activation_function='relu', batch_norm=True)
            self.add_convolutional_layer(filter_dimension=[3, 3, 64, 64], stride_length=1,
                                         activation_function='relu', batch_norm=True)
            self.add_pooling_layer(kernel_size=2, stride_length=2)

            self.add_convolutional_layer(filter_dimension=[3, 3, 64, 128], stride_length=1,
                                         activation_function='relu', batch_norm=True)
            self.add_convolutional_layer(filter_dimension=[3, 3, 128, 128], stride_length=1,
                                         activation_function='relu', batch_norm=True)
            self.add_pooling_layer(kernel_size=2, stride_length=2)

            self.add_convolutional_layer(filter_dimension=[3, 3, 128, 256], stride_length=1,
                                         activation_function='relu', batch_norm=True)
            self.add_convolutional_layer(filter_dimension=[3, 3, 256, 256], stride_length=1,
                                         activation_function='relu', batch_norm=True)
            self.add_pooling_layer(kernel_size=2, stride_length=2)

            self.add_convolutional_layer(filter_dimension=[3, 3, 256, 512], stride_length=1,
                                         activation_function='relu', batch_norm=True)
            self.add_convolutional_layer(filter_dimension=[3, 3, 512, 512], stride_length=1,
                                         activation_function='relu', batch_norm=True)
            self.add_convolutional_layer(filter_dimension=[3, 3, 512, 512], stride_length=1,
                                         activation_function='relu', batch_norm=True)
            self.add_pooling_layer(kernel_size=2, stride_length=2)

            self.add_convolutional_layer(filter_dimension=[3, 3, 512, 512], stride_length=1,
                                         activation_function='relu', batch_norm=True)
            self.add_convolutional_layer(filter_dimension=[3, 3, 512, 512], stride_length=1,
                                         activation_function='relu', batch_norm=True)
            self.add_convolutional_layer(filter_dimension=[3, 3, 512, 512], stride_length=1,
                                         activation_function='relu', batch_norm=True)
            self.add_pooling_layer(kernel_size=2, stride_length=2)

            self.add_fully_connected_layer(output_size=512, activation_function='relu')
            self.add_fully_connected_layer(output_size=384, activation_function='relu')

            self.add_output_layer()

        if model_name == 'yolov2':
            self.add_input_layer()

            self.add_convolutional_layer(filter_dimension=[3, 3, self._image_depth, 32],  stride_length=1,
                                         activation_function='lrelu')
            self.add_pooling_layer(kernel_size=3, stride_length=2)

            self.add_convolutional_layer(filter_dimension=[3, 3, 32, 64], stride_length=1, activation_function='lrelu')
            self.add_pooling_layer(kernel_size=3, stride_length=2)

            self.add_convolutional_layer(filter_dimension=[3, 3, 64, 128], stride_length=1, activation_function='lrelu')
            self.add_convolutional_layer(filter_dimension=[1, 1, 128, 64], stride_length=1, activation_function='lrelu')
            self.add_convolutional_layer(filter_dimension=[3, 3, 64, 128], stride_length=1, activation_function='lrelu')
            self.add_pooling_layer(kernel_size=3, stride_length=2)

            self.add_convolutional_layer(filter_dimension=[3, 3, 128, 256],
                                         stride_length=1, activation_function='lrelu')
            self.add_convolutional_layer(filter_dimension=[1, 1, 256, 128],
                                         stride_length=1, activation_function='lrelu')
            self.add_convolutional_layer(filter_dimension=[3, 3, 128, 256],
                                         stride_length=1, activation_function='lrelu')
            self.add_pooling_layer(kernel_size=3, stride_length=2)

            self.add_convolutional_layer(filter_dimension=[3, 3, 256, 512],
                                         stride_length=1, activation_function='lrelu')
            self.add_convolutional_layer(filter_dimension=[1, 1, 512, 256],
                                         stride_length=1, activation_function='lrelu')
            self.add_convolutional_layer(filter_dimension=[3, 3, 256, 512],
                                         stride_length=1, activation_function='lrelu')
            self.add_convolutional_layer(filter_dimension=[1, 1, 512, 256],
                                         stride_length=1, activation_function='lrelu')
            self.add_convolutional_layer(filter_dimension=[3, 3, 256, 512],
                                         stride_length=1, activation_function='lrelu')
            self.add_pooling_layer(kernel_size=3, stride_length=2)

            self.add_convolutional_layer(filter_dimension=[3, 3, 512, 1024],
                                         stride_length=1, activation_function='lrelu')
            self.add_convolutional_layer(filter_dimension=[1, 1, 1024, 512],
                                         stride_length=1, activation_function='lrelu')
            self.add_convolutional_layer(filter_dimension=[3, 3, 512, 1024],
                                         stride_length=1, activation_function='lrelu')
            self.add_convolutional_layer(filter_dimension=[1, 1, 1024, 512],
                                         stride_length=1, activation_function='lrelu')
            self.add_convolutional_layer(filter_dimension=[3, 3, 512, 1024],
                                         stride_length=1, activation_function='lrelu')
            self.add_pooling_layer(kernel_size=3, stride_length=2)

            self.add_convolutional_layer(filter_dimension=[3, 3, 1024, 1024],
                                         stride_length=1, activation_function='lrelu')
            self.add_convolutional_layer(filter_dimension=[3, 3, 1024, 1024],
                                         stride_length=1, activation_function='lrelu')
            self.add_convolutional_layer(filter_dimension=[3, 3, 1024, 1024],
                                         stride_length=1, activation_function='lrelu')

            self.add_output_layer()

        if model_name == 'countception':
            patch_size = 32
            self.add_input_layer()
            self.add_convolutional_layer(filter_dimension=[3, 3, 3, 64],
                                         stride_length=1,
                                         activation_function='lrelu',
                                         padding=patch_size,
                                         batch_norm=True,
                                         epsilon=1e-5,
                                         decay=0.9)
            self.add_paral_conv_block(filter_dimension_1=[1, 1, 0, 16],
                                      filter_dimension_2=[3, 3, 0, 16])
            self.add_paral_conv_block(filter_dimension_1=[1, 1, 0, 16],
                                      filter_dimension_2=[3, 3, 0, 32])
            self.add_convolutional_layer(filter_dimension=[14, 14, 0, 16],
                                         stride_length=1,
                                         activation_function='lrelu',
                                         padding=0,
                                         batch_norm=True,
                                         epsilon=1e-5,
                                         decay=0.9)
            self.add_paral_conv_block(filter_dimension_1=[1, 1, 0, 112],
                                      filter_dimension_2=[3, 3, 0, 48])
            self.add_paral_conv_block(filter_dimension_1=[1, 1, 0, 64],
                                      filter_dimension_2=[3, 3, 0, 32])
            self.add_paral_conv_block(filter_dimension_1=[1, 1, 0, 40],
                                      filter_dimension_2=[3, 3, 0, 40])
            self.add_paral_conv_block(filter_dimension_1=[1, 1, 0, 32],
                                      filter_dimension_2=[3, 3, 0, 96])
            self.add_convolutional_layer(filter_dimension=[18, 18, 0, 32],
                                         stride_length=1,
                                         activation_function='lrelu',
                                         padding=0,
                                         batch_norm=True,
                                         epsilon=1e-5,
                                         decay=0.9)
            self.add_convolutional_layer(filter_dimension=[1, 1, 0, 64],
                                         stride_length=1,
                                         activation_function='lrelu',
                                         padding=0,
                                         batch_norm=True,
                                         epsilon=1e-5,
                                         decay=0.9)
            self.add_convolutional_layer(filter_dimension=[1, 1, 0, 64],
                                         stride_length=1,
                                         activation_function='lrelu',
                                         padding=0,
                                         batch_norm=True,
                                         epsilon=1e-5,
                                         decay=0.9)
            self.add_convolutional_layer(filter_dimension=[1, 1, 0, 1],
                                         stride_length=1,
                                         activation_function='lrelu',
                                         padding=0,
                                         batch_norm=True,
                                         epsilon=1e-5,
                                         decay=0.9)

    def load_dataset_from_directory_with_csv_labels(self, dirname, labels_file, column_number=False):
        """
        Loads the png images in the given directory into an internal representation, using the labels provided in a CSV
        file.

        :param dirname: the path of the directory containing the images
        :param labels_file: the path of the .csv file containing the labels
        :param column_number: the column number (zero-indexed) of the column in the csv file representing the label
        """
        if not isinstance(dirname, str):
            raise TypeError("dirname must be a str")
        if not os.path.isdir(dirname):
            raise ValueError("'"+dirname+"' does not exist")
        if not isinstance(labels_file, str):
            raise TypeError("labels_file must be a str")

        image_files = [os.path.join(dirname, name) for name in os.listdir(dirname) if
                       os.path.isfile(os.path.join(dirname, name)) & name.endswith('.png')]

        labels = loaders.read_csv_labels(labels_file, column_number)

        self._total_raw_samples = len(image_files)
        self._total_classes = len(set(labels))

        self._log('Total raw examples is %d' % self._total_raw_samples)
        self._log('Total classes is %d' % self._total_classes)

        self._raw_image_files = image_files
        self._raw_labels = labels
        self._split_labels = False  # Band-aid fix

    def load_ippn_tray_dataset_from_directory(self, dirname):
        """
        Loads the RGB tray images and plant bounding box labels from the International Plant Phenotyping Network
        dataset.
        """
        self._resize_bbox_coords = True

        images = [os.path.join(dirname, name) for name in sorted(os.listdir(dirname)) if
                  os.path.isfile(os.path.join(dirname, name)) & name.endswith('_rgb.png')]

        label_files = [os.path.join(dirname, name) for name in sorted(os.listdir(dirname)) if
                       os.path.isfile(os.path.join(dirname, name)) & name.endswith('_bbox.csv')]

        # currently reads columns, need to read rows instead!!!
        labels = [loaders.read_csv_rows(label_file) for label_file in label_files]

        self._all_labels = []
        for label in labels:
            curr_label = []
            for nums in label:
                curr_label.extend(loaders.box_coordinates_to_pascal_voc_coordinates(nums))
            self._all_labels.append(curr_label)

        self._total_raw_samples = len(images)

        self._log('Total raw examples is %d' % self._total_raw_samples)
        self._log('Parsing dataset...')

        self._raw_image_files = images
        self._raw_labels = self._all_labels

    def load_ippn_leaf_count_dataset_from_directory(self, dirname):
        """Loads the RGB images and species labels from the International Plant Phenotyping Network dataset."""
        if self._image_height is None or self._image_width is None or self._image_depth is None:
            raise RuntimeError("Image dimensions need to be set before loading data." +
                               " Try using DPPModel.set_image_dimensions() first.")
        if self._maximum_training_batches is None:
            raise RuntimeError("The number of maximum training epochs needs to be set before loading data." +
                               " Try using DPPModel.set_maximum_training_epochs() first.")

        labels, ids = loaders.read_csv_labels_and_ids(os.path.join(dirname, 'Leaf_counts.csv'), 1, 0)

        # labels must be lists
        labels = [[label] for label in labels]

        image_files = [os.path.join(dirname, im_id + '_rgb.png') for im_id in ids]

        self._total_raw_samples = len(image_files)

        self._log('Total raw examples is %d' % self._total_raw_samples)
        self._log('Parsing dataset...')

        self._raw_image_files = image_files
        self._raw_labels = labels

    def load_inra_dataset_from_directory(self, dirname):
        """Loads the RGB images and labels from the INRA dataset."""

        labels, ids = loaders.read_csv_labels_and_ids(os.path.join(dirname, 'AutomatonImages.csv'), 1, 3, character=';')

        # Remove the header line
        labels.pop(0)
        ids.pop(0)

        image_files = [os.path.join(dirname, im_id) for im_id in ids]

        self._total_raw_samples = len(image_files)
        self._total_classes = len(set(labels))

        # transform into numerical one-hot labels
        labels = loaders.string_labels_to_sequential(labels)
        labels = tf.one_hot(labels, self._total_classes)

        self._log('Total raw examples is %d' % self._total_raw_samples)
        self._log('Total classes is %d' % self._total_classes)
        self._log('Parsing dataset...')

        self._raw_image_files = image_files
        self._raw_labels = labels

    def load_cifar10_dataset_from_directory(self, dirname):
        """
        Loads the images and labels from a directory containing the CIFAR-10 image classification dataset as
        downloaded by nvidia DIGITS.
        """

        train_dir = os.path.join(dirname, 'train')
        test_dir = os.path.join(dirname, 'test')
        self._total_classes = 10

        train_labels, train_images = loaders.read_csv_labels_and_ids(os.path.join(train_dir, 'train.txt'), 1, 0,
                                                                     character=' ')

        def one_hot(labels, num_classes):
            return [[1 if i == label else 0 for i in range(num_classes)] for label in labels]

        # transform into numerical one-hot labels
        train_labels = [int(label) for label in train_labels]
        train_labels = one_hot(train_labels, self._total_classes)

        test_labels, test_images = loaders.read_csv_labels_and_ids(os.path.join(test_dir, 'test.txt'), 1, 0,
                                                                   character=' ')

        # transform into numerical one-hot labels
        test_labels = [int(label) for label in test_labels]
        test_labels = one_hot(test_labels, self._total_classes)

        self._total_raw_samples = len(train_images) + len(test_images)
        self._test_split = len(test_images) / self._total_raw_samples

        self._log('Total raw examples is %d' % self._total_raw_samples)
        self._log('Total classes is %d' % self._total_classes)

        self._raw_test_image_files = test_images
        self._raw_train_image_files = train_images
        self._raw_test_labels = test_labels
        self._raw_train_labels = train_labels
        if not self._testing:
            self._raw_train_image_files.extend(self._raw_test_image_files)
            self._raw_test_image_files = []
            self._raw_train_labels.extend(self._raw_test_labels)
            self._raw_test_labels = []
            self._test_split = 0
        if self._validation:
            num_val_samples = int(self._total_raw_samples * self._validation_split)
            self._raw_val_image_files = self._raw_train_image_files[:num_val_samples]
            self._raw_train_image_files = self._raw_train_image_files[num_val_samples:]
            self._raw_val_labels = self._raw_train_labels[:num_val_samples]
            self._raw_train_labels = self._raw_train_labels[num_val_samples:]

    def load_lemnatec_images_from_directory(self, dirname):
        """
        Loads the RGB (VIS) images from a Lemnatec plant scanner image dataset. Unless you only want to do
        preprocessing, regression or classification labels MUST be loaded first.
        """

        # Load all snapshot subdirectories
        subdirs = list(filter(lambda item: os.path.isdir(item) & (item != '.DS_Store'),
                              [os.path.join(dirname, f) for f in os.listdir(dirname)]))

        image_files = []

        # Load the VIS images in each subdirectory
        for sd in subdirs:
            image_paths = [os.path.join(sd, name) for name in os.listdir(sd) if
                           os.path.isfile(os.path.join(sd, name)) & name.startswith('VIS_SV_')]

            image_files = image_files + image_paths

        # Put the image files in the order of the IDs (if there are any labels loaded)
        sorted_paths = []

        if self._all_labels is not None:
            for image_id in self._all_ids:
                path = list(filter(lambda item: item.endswith(image_id), [p for p in image_files]))
                assert len(path) == 1, 'Found no image or multiple images for %r' % image_id
                sorted_paths.append(path[0])
        else:
            sorted_paths = image_files

        self._total_raw_samples = len(sorted_paths)

        self._log('Total raw examples is %d' % self._total_raw_samples)
        self._log('Parsing dataset...')

        images = sorted_paths

        # prepare images for training (if there are any labels loaded)
        if self._all_labels is not None:
            labels = self._all_labels

            self._raw_image_files = images
            self._raw_labels = labels

    def load_images_from_list(self, image_files):
        """
        Loads images from a list of file names (strings). Regression or classification labels MUST be loaded first.
        """

        self._total_raw_samples = len(image_files)

        self._log('Total raw examples is %d' % self._total_raw_samples)
        self._log('Parsing dataset...')

        images = image_files

        self._raw_image_files = images
        if self._all_labels is not None:
            self._raw_labels = self._all_labels
        else:
            self._images_only = True

    def load_multiple_labels_from_csv(self, filepath, id_column=0):
        """
        Load multiple labels from a CSV file, for instance values for regression.
        Parameter id_column is the column number specifying the image file name.
        """

        self._all_labels, self._all_ids = loaders.read_csv_multi_labels_and_ids(filepath, id_column)

    def load_images_with_ids_from_directory(self, im_dir):
        """Loads images from a directory, relating them to labels by the IDs which were loaded from a CSV file"""

        # Load all images in directory
        image_files = [os.path.join(im_dir, name) for name in os.listdir(im_dir) if
                       os.path.isfile(os.path.join(im_dir, name)) & name.endswith('.png')]

        # Put the image files in the order of the IDs (if there are any labels loaded)
        sorted_paths = []

        if self._all_labels is not None:
            for image_id in self._all_ids:
                path = list(filter(lambda item: item.endswith('/' + image_id), [p for p in image_files]))
                assert len(path) == 1, 'Found no image or multiple images for %r' % image_id
                sorted_paths.append(path[0])
        else:
            sorted_paths = image_files

        self._total_raw_samples = len(sorted_paths)

        self._log('Total raw examples is %d' % self._total_raw_samples)
        self._log('Parsing dataset...')

        processed_images = sorted_paths

        # prepare images for training (if there are any labels loaded)
        if self._all_labels is not None:
            self._raw_image_files = processed_images
            self._raw_labels = self._all_labels

    def load_training_augmentation_dataset_from_directory_with_csv_labels(self, dirname, labels_file, column_number=1,
                                                                          id_column_number=0):
        """
        Loads the png images from a directory as training augmentation images, using the labels provided in a CSV file.

        :param dirname: the path of the directory containing the images
        :param labels_file: the path of the .csv file containing the labels
        :param column_number: the column number (zero-indexed) of the column in the csv file representing the label
        :param id_column_number: the column number (zero-indexed) representing the file ID
        """

        image_files = [os.path.join(dirname, name) for name in os.listdir(dirname) if
                       os.path.isfile(os.path.join(dirname, name)) & name.endswith('.png')]

        labels, ids = loaders.read_csv_labels_and_ids(labels_file, column_number, id_column_number)

        sorted_paths = []

        for image_id in ids:
            path = list(filter(lambda item: item.endswith('/' + image_id), [p for p in image_files]))
            assert len(path) == 1, 'Found no image or multiple images for %r' % image_id
            sorted_paths.append(path[0])

        self._training_augmentation_images = sorted_paths
        self._training_augmentation_labels = labels

    def load_pascal_voc_labels_from_directory(self, data_dir):
        """Loads single per-image bounding boxes from XML files in Pascal VOC format."""

        self._all_ids = []
        self._all_labels = []

        file_paths = [os.path.join(data_dir, name) for name in os.listdir(data_dir) if
                      os.path.isfile(os.path.join(data_dir, name)) & name.endswith('.xml')]

        for voc_file in file_paths:
            im_id, x_min, x_max, y_min, y_max = loaders.read_single_bounding_box_from_pascal_voc(voc_file)

            # re-scale coordinates if images are being resized
            if self._resize_images:
                x_min = int(x_min * (float(self._image_width) / self._image_width_original))
                x_max = int(x_max * (float(self._image_width) / self._image_width_original))
                y_min = int(y_min * (float(self._image_height) / self._image_height_original))
                y_max = int(y_max * (float(self._image_height) / self._image_height_original))

            self._all_ids.append(im_id)
            self._all_labels.append([x_min, x_max, y_min, y_max])

    def load_json_labels_from_file(self, filename):
        """Loads bounding boxes for multiple images from a single json file."""

        self._all_ids = []
        self._all_labels = []

        with open(filename, 'r', encoding='utf-8-sig') as f:
            box_data = json.load(f)
        for box in sorted(box_data.items()):
            self._all_ids.append(box[0])  # Name of corresponding image
            w_original = box[1]['width']
            h_original = box[1]['height']
            boxes = []
            for plant in box[1]['plants']:
                x_min = plant['all_points_x'][0]
                x_max = plant['all_points_x'][1]
                y_min = plant['all_points_y'][0]
                y_max = plant['all_points_y'][1]

                # re-scale coordinates if images are being resized
                if self._resize_images:
                    x_min = int(x_min * (float(self._image_width) / w_original))
                    x_max = int(x_max * (float(self._image_width) / w_original))
                    y_min = int(y_min * (float(self._image_height) / h_original))
                    y_max = int(y_max * (float(self._image_height) / h_original))

                boxes.append([x_min, x_max, y_min, y_max])
            self._all_labels.append(boxes)

    def _parse_dataset(self, train_images, train_labels, train_mf,
                       test_images, test_labels, test_mf,
                       val_images, val_labels, val_mf):
        """Parses training & testing images and labels, creating input pipelines internal to this instance"""
        with self._graph.as_default():
            # Get the number of training, testing, and validation samples
            self._parse_get_sample_counts(train_images, test_images, val_images)

            # Logging verbosity
            self._log('Total training samples is {0}'.format(self._total_training_samples))
            self._log('Total validation samples is {0}'.format(self._total_validation_samples))
            self._log('Total testing samples is {0}'.format(self._total_testing_samples))

            # Calculate number of batches to run
            batches_per_epoch = self._total_training_samples / float(self._batch_size)
            self._maximum_training_batches = int(self._maximum_training_batches * batches_per_epoch)

            if self._batch_size > self._total_training_samples:
                self._log('Less than one batch in training set, exiting now')
                exit()
            self._log('Batches per epoch: {:f}'.format(batches_per_epoch))
            self._log('Running to {0} batches'.format(self._maximum_training_batches))

            # Create datasets for moderation features
            def _make_mod_features_dataset(mod):
                mod_dataset = tf.data.Dataset.from_tensor_slices(mod)
                mod_dataset = mod_dataset.map(lambda x: tf.cast(x, tf.float32), num_parallel_calls=self._num_threads)
                return mod_dataset

            if train_mf is not None:
                self._train_moderation_features = _make_mod_features_dataset(train_mf)
            if test_mf is not None:
                self._test_moderation_features = _make_mod_features_dataset(test_mf)
            if val_mf is not None:
                self._val_moderation_features = _make_mod_features_dataset(val_mf)

            # Create datasets for the input data
            self._train_dataset = self._make_input_dataset(train_images, train_labels, True)
            if self._testing:
                self._test_dataset = self._make_input_dataset(test_images, test_labels, False)
            if self._validation:
                self._val_dataset = self._make_input_dataset(val_images, val_labels, False)

            # Set the image size to cropped values if crop augmentation was used
            if self._augmentation_crop:
                self._image_height = int(self._image_height * self._crop_amount)
                self._image_width = int(self._image_width * self._crop_amount)

    def _make_input_dataset(self, images, labels, train_set):
        """
        Create Tensorflow datasets and construct an input and augmentation pipeline given paired images and labels
        :param images: A list of image names for the dataset
        :param labels: The labels corresponding to the images
        :param train_set: A flag for whether this is the training dataset; certain augmentations only occur or change
        for training data specifically
        :return: A tf.data.Dataset object that encapsulates the data input and augmentation pipeline
        """
        def _with_labels(fn):
            """Takes a function on images only and appends its labels to the output"""
            return lambda im, lab: (fn(im), lab)

        data_height = self._image_height
        data_width = self._image_width

        # Create the dataset and load in the images
        input_dataset = tf.data.Dataset.from_tensor_slices((images, labels))
        input_dataset = input_dataset.map(self._parse_apply_preprocessing, num_parallel_calls=self._num_threads)
        if self._resize_images:
            input_dataset = input_dataset.map(lambda x, y: self._parse_resize_images(x, y, data_height, data_width),
                                              num_parallel_calls=self._num_threads)

        # Augmentations that we should do to every dataset (training, testing, and validation)
        if self._augmentation_crop:  # Apply random crops to images
            data_height = int(data_height * self._crop_amount)
            data_width = int(data_width * self._crop_amount)
            if train_set:
                input_dataset = input_dataset.map(
                    _with_labels(lambda x: tf.random_crop(x, [data_height, data_width, self._image_depth])),
                    num_parallel_calls=self._num_threads)
            else:
                input_dataset = input_dataset.map(lambda x, y: self._parse_crop_or_pad(x, y, data_height, data_width),
                                                  num_parallel_calls=self._num_threads)

        if self._crop_or_pad_images:  # Apply padding or cropping to deal with images of different sizes
            input_dataset = input_dataset.map(lambda x, y: self._parse_crop_or_pad(x, y, data_height, data_width),
                                              num_parallel_calls=self._num_threads)

        if train_set:
            # Augmentations that we should only do to the training dataset
            if self._augmentation_flip_horizontal:  # Apply random horizontal flips
                input_dataset = input_dataset.map(_with_labels(tf.image.random_flip_left_right),
                                                  num_parallel_calls=self._num_threads)

            if self._augmentation_flip_vertical:  # Apply random vertical flips
                input_dataset = input_dataset.map(_with_labels(tf.image.random_flip_up_down),
                                                  num_parallel_calls=self._num_threads)

            if self._augmentation_contrast:  # Apply random contrast and brightness adjustments
                def contrast_fn(x):
                    x = tf.image.random_brightness(x, max_delta=63)
                    x = tf.image.random_contrast(x, lower=0.2, upper=1.8)
                    return x

                input_dataset = input_dataset.map(_with_labels(contrast_fn), num_parallel_calls=self._num_threads)

            if self._augmentation_rotate:  # Apply random rotations, then optionally border crop and resize
                input_dataset = input_dataset.map(_with_labels(self._parse_rotate),
                                                  num_parallel_calls=self._num_threads)
                if self._rotate_crop_borders:
                    crop_fraction = self._smallest_crop_fraction(data_height, data_width)
                    input_dataset = input_dataset.map(
                        _with_labels(lambda x: self._parse_rotation_crop(x, crop_fraction, data_height, data_width)),
                        num_parallel_calls=self._num_threads)

        # Mean-center all inputs
        if self._supports_standardization:
            input_dataset = input_dataset.map(_with_labels(tf.image.per_image_standardization),
                                              num_parallel_calls=self._num_threads)

        # Manually set the shape of the image tensors so it matches the shape of the images
        input_dataset = input_dataset.map(
            lambda x, y: self._parse_force_set_shape(x, y, data_height, data_width, self._image_depth),
            num_parallel_calls=self._num_threads)

        return input_dataset

    def _parse_images(self, images):
        """
        Convert a list of image names into an internal Dataset of processed images
        :param images: A list of image names to parse
        """
        with self._graph.as_default():
            input_dataset = tf.data.Dataset.from_tensor_slices(images)
            input_dataset = input_dataset.map(lambda x: self._parse_read_images(x, channels=self._image_depth),
                                              num_parallel_calls=self._num_threads)
            input_dataset = input_dataset.map(
                lambda x: tf.image.resize_images(x, [self._image_height, self._image_width]),
                num_parallel_calls=self._num_threads)

            if self._augmentation_crop or self._crop_or_pad_images:
                if self._augmentation_crop:
                    self._image_height = int(self._image_height * self._crop_amount)
                    self._image_width = int(self._image_width * self._crop_amount)
                input_dataset = input_dataset.map(
                    lambda x: tf.image.resize_image_with_crop_or_pad(x, self._image_height, self._image_width),
                    num_parallel_calls=self._num_threads)

            # Mean-center all inputs
            if self._supports_standardization:
                input_dataset = input_dataset.map(tf.image.per_image_standardization,
                                                  num_parallel_calls=self._num_threads)

            # Manually set the shape of the image tensors so it matches the shape of the images
            def force_set(x):
                x.set_shape([self._image_height, self._image_width, self._image_depth])
                return x

            input_dataset = input_dataset.map(force_set, num_parallel_calls=self._num_threads)

            self._all_images = input_dataset

    def _parse_get_sample_counts(self, train_images, test_images, val_images):
        """
        Determines the number of training, testing, and validation samples in a dataset while parsing it
        :param train_images: A tensor or list of tensors with the training images
        :param test_images: A tensor or list of tensors with the testing images
        :param val_images: A tensor or list of tensors with the validation images
        """
        # Try to get the number of samples the normal way
        if isinstance(train_images, tf.Tensor):
            self._total_training_samples = train_images.get_shape().as_list()[0]
            if self._testing:
                self._total_testing_samples = test_images.get_shape().as_list()[0]
            if self._validation:
                self._total_validation_samples = val_images.get_shape().as_list()[0]
        elif isinstance(train_images[0], tf.Tensor):
            self._total_training_samples = train_images[0].get_shape().as_list()[0]
        else:
            self._total_training_samples = len(train_images)
            if self._testing:
                self._total_testing_samples = len(test_images)
            if self._validation:
                self._total_validation_samples = len(val_images)

        # Most often train/test/val_images will be a tensor with shape (?,), from tf.dynamic_partition, which
        # will have None for its size, so the above won't work and we manually calculate it here
        if self._total_training_samples is None:
            self._total_training_samples = int(self._total_raw_samples)
            if self._testing:
                self._total_testing_samples = int(self._total_raw_samples * self._test_split)
                self._total_training_samples = self._total_training_samples - self._total_testing_samples
            if self._validation:
                self._total_validation_samples = int(self._total_raw_samples * self._validation_split)
                self._total_training_samples = self._total_training_samples - self._total_validation_samples

    def _parse_apply_preprocessing(self, images, labels):
        """
        Applies input loading and preprocessing to images and labels from a dataset
        :param images: Image names to load and preprocess
        :param labels: The accompanying labels; normally passed through unchanged
        :return: The preprocessed versions of the images and the passed-through labels
        """
        images = self._parse_read_images(images, channels=self._image_depth)
        return images, labels

    def _parse_read_images(self, images, channels=1, image_type=tf.float32):
        """
        Read in input images during dataset parsing. This involves reading from disk, decoding the images, and
        converting them to 0-1 float images.
        :param images: Strings with the names of the images to preprocess
        :param channels: The number of channels in the image. Defaults to 1
        :param image_type: The desired Tensorflow type for the image after reading it in. Defaults to tf.float32
        (32-bit float images).
        :return: The preprocessed versions of the images
        """
        # decode_png and decode_jpeg apparently both accept JPEG and PNG. We're using one of them because decode_image
        # also accepts GIF, preventing the return of a static shape and preventing resize_images from running. See this
        # Github issue for Tensorflow: https://github.com/tensorflow/tensorflow/issues/9356
        images = tf.io.read_file(images)
        images = tf.io.decode_png(images, channels=channels)
        images = tf.image.convert_image_dtype(images, dtype=image_type)
        return images

    def _parse_resize_images(self, images, labels, height, width):
        """
        Resize images to a consistent size during dataset parsing
        :param images: The images to resize
        :param labels: The accompanying labels; normally passed through unchanged
        :param height: The new height for the images
        :param width: The new width for the images
        :return: The resized images and passed through labels
        """
        images = tf.image.resize_images(images, [height, width])
        return images, labels

    def _parse_crop_or_pad(self, images, labels, height, width):
        """
        Applies a crop/pad resizing to input images to standardize their size during dataset parsing
        :param images: The images to resize with crop/pad
        :param labels: The accompanying labels; normally passed through unchanged
        :param height: The new height for the images
        :param width: The new width for the images
        :return: The resized images
        """
        images = tf.image.resize_image_with_crop_or_pad(images, height, width)
        return images, labels

    def _parse_rotate(self, images):
        """
        Applies random rotation augmentation to input images during dataset parsing
        :param images: The images to rotate
        :return: The randomly rotated images
        """
        angle = tf.random_uniform([], maxval=2 * math.pi)
<<<<<<< HEAD
        images = tensorflow.contrib.image.rotate(images, angle, interpolation='BILINEAR')
        return images

    def _parse_rotation_crop(self, images, crop_fraction, height, width):
        """
        Applies optional centre cropping for random rotation augmentation
        :param images: Rotated images to centre crop
        :param crop_fraction: The fraction of the image to keep with the crop
        :param height: The original height to maintain after cropping the images
        :param width: The original width to maintain after cropping the images
        :return: The centre cropped images
        """
        # Cropping is done using the smallest fraction possible for the image's aspect ratio to maintain a consistent
        # scale across the images
        images = tf.image.central_crop(images, crop_fraction)
        images = tf.image.resize_images(images, [height, width])
        return images
=======
        self._train_images = tensorflow.contrib.image.rotate(self._train_images, angle, interpolation='BILINEAR')
        if self._rotate_crop_borders:
            # Cropping is done using the smallest fraction possible for the image's aspect ratio to maintain a
            # consistent scale across the images
            small_crop_fraction = self._smallest_crop_fraction()
            self._train_images = tf.image.central_crop(self._train_images, small_crop_fraction)
            self._train_images = tf.image.resize_images(self._train_images,
                                                        [self._image_height, self._image_width])

    def _parse_force_set_shape(self):
        """Force sets the shapes of the image Tensors, since we know what their sizes should be but Tensorflow can't
        properly infer them (unless image resizing is turned on)"""
        self._train_images.set_shape([self._image_height, self._image_width, self._image_depth])
        if self._testing:
            self._test_images.set_shape([self._image_height, self._image_width, self._image_depth])
        if self._validation:
            self._val_images.set_shape([self._image_height, self._image_width, self._image_depth])
>>>>>>> d0fdd95d

    def _parse_force_set_shape(self, images, labels, height, width, depth):
        """
        Force set the shapes of image tensors, since we know what their sizes should be but Tensorflow can't properly
        infer them (unless image resizing occurs)
        :param images: The images to force-set shapes for
        :param labels: The accompanying labels; passed through unchanged
        :param height: The height to force for the image tensors
        :param width: The width to force for the image tensors
        :param depth: The depth/channels to force for the image tensors
        :return: The shape-defined images and passed through labels
        """
        images.set_shape([height, width, depth])
        return images, labels

    def _smallest_crop_fraction(self, height, width):
        """
        Determine the angle and crop fraction for rotated images that gives the maximum border-less crop area for a
        given angle but the smallest such area among all angles from 0-90 degrees. This is used during rotation
        augmentation to apply a consistent crop and maintain similar scale across all images. Using larger crop
        fractions based on the rotation angle would result in different scales.
        :param height: The original height of the rotated image
        :param width: The original width of the rotated image
        :return: The crop fraction that achieves the smallest area among border-less crops for rotated images
        """
        # Regardless of the aspect ratio, the smallest crop fraction always corresponds to the required crop for a 45
        # degree or pi/4 radian rotation
        angle = math.pi / 4

        # Determine which sides of the original image are the shorter and longer sides
        width_is_longer = width >= height
        if width_is_longer:
            (short_length, long_length) = (height, width)
        else:
            (short_length, long_length) = (width, height)

        # Get the absolute sin and cos of the angle, since the quadrant doesn't affect us
        sin_a = abs(math.sin(angle))
        cos_a = abs(math.cos(angle))

        # There are 2 possible solutions for the width and height in general depending on the angle and aspect ratio,
        # but 45 degree rotations always fall into the solution below. This corresponds to a rectangle with one corner
        # at the midpoint of an edge and the other corner along the centre line of the rotated image, although this
        # cropped rectangle will ultimately be slid up so that it's centered inside the rotated image.
        x = 0.5 * short_length
        if width_is_longer:
            (crop_width, crop_height) = (x / sin_a, x / cos_a)
        else:
            (crop_width, crop_height) = (x / cos_a, x / sin_a)

        # Use the crop width and height to calculate the required crop ratio
        return (crop_width * crop_height) / (width * height)<|MERGE_RESOLUTION|>--- conflicted
+++ resolved
@@ -2,10 +2,7 @@
 import numpy as np
 import tensorflow.compat.v1 as tf
 import tensorflow.contrib
-<<<<<<< HEAD
 from tensorflow.python.client import device_lib
-=======
->>>>>>> d0fdd95d
 import os
 import json
 import datetime
@@ -2448,7 +2445,6 @@
         :return: The randomly rotated images
         """
         angle = tf.random_uniform([], maxval=2 * math.pi)
-<<<<<<< HEAD
         images = tensorflow.contrib.image.rotate(images, angle, interpolation='BILINEAR')
         return images
 
@@ -2466,25 +2462,6 @@
         images = tf.image.central_crop(images, crop_fraction)
         images = tf.image.resize_images(images, [height, width])
         return images
-=======
-        self._train_images = tensorflow.contrib.image.rotate(self._train_images, angle, interpolation='BILINEAR')
-        if self._rotate_crop_borders:
-            # Cropping is done using the smallest fraction possible for the image's aspect ratio to maintain a
-            # consistent scale across the images
-            small_crop_fraction = self._smallest_crop_fraction()
-            self._train_images = tf.image.central_crop(self._train_images, small_crop_fraction)
-            self._train_images = tf.image.resize_images(self._train_images,
-                                                        [self._image_height, self._image_width])
-
-    def _parse_force_set_shape(self):
-        """Force sets the shapes of the image Tensors, since we know what their sizes should be but Tensorflow can't
-        properly infer them (unless image resizing is turned on)"""
-        self._train_images.set_shape([self._image_height, self._image_width, self._image_depth])
-        if self._testing:
-            self._test_images.set_shape([self._image_height, self._image_width, self._image_depth])
-        if self._validation:
-            self._val_images.set_shape([self._image_height, self._image_width, self._image_depth])
->>>>>>> d0fdd95d
 
     def _parse_force_set_shape(self, images, labels, height, width, depth):
         """
