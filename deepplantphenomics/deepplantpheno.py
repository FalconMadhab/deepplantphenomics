from . import layers
from . import loaders
from . import preprocessing
from . import definitions
from . import networks
import tensorflow as tf
import numpy as np
from joblib import Parallel, delayed
import os
import datetime
import time
import warnings

class DPPModel(object):
    __image_paths = []
    __seg_paths = []

    # Operation settings
    __problem_type = definitions.ProblemType.CLASSIFICATION
    __with_patching = False
    __has_trained = False
    __save_checkpoints = None

    # Input options
    __total_classes = 0
    __total_raw_samples = 0
    __total_training_samples = 0

    __image_width = None
    __image_height = None
    __image_width_original = None
    __image_height_original = None
    __image_depth = None
    __patch_height = None
    __patch_width = None

    __crop_or_pad_images = False
    __resize_images = False
    __preprocessing_steps = []

    __processed_images_dir = './DPP-Processed'

    # supported implementations we may add more to in future
    __supported_problem_types = ['classification', 'regression', 'semantic_segmentation']
    __supported_preprocessing_steps = ['auto-segmentation']
    __supported_optimizers = ['Adam', 'Adagrad', 'Adadelta', 'SGD']
    __supported_weight_initializers = ['normal', 'xavier']
    __supported_activation_functions = ['relu', 'tanh']
    __supported_pooling_types = ['max', 'avg']

    # Augmentation options
    __augmentation_flip_horizontal = False
    __augmentation_flip_vertical = False
    __augmentation_crop = False
    __augmentation_contrast = False
    __crop_amount = 0.75

    # Dataset storage
    __all_ids = None

    __all_images = None
    __train_images = None
    __test_images = None

    __all_labels = None
    __train_labels = None
    __test_labels = None

    __all_moderation_features = None
    __has_moderation = False
    __moderation_features_size = None
    __train_moderation_features = None
    __test_moderation_features = None

    __training_augmentation_images = None
    __training_augmentation_labels = None

    # Network internal representation
    __session = None
    __graph = None
    __layers = []
    __global_epoch = 0

    __num_layers_norm = 0
    __num_layers_conv = 0
    __num_layers_pool = 0
    __num_layers_fc = 0
    __num_layers_dropout = 0
    __num_layers_batchnorm = 0

    # Network options
    __batch_size = 1
    __train_test_split = 0.7
    __maximum_training_batches = None
    __reg_coeff = None
    __optimizer = 'Adam'
    __weight_initializer = 'Normal'

    __learning_rate = 0.01
    __lr_decay_factor = None
    __lr_decay_epochs = None

    __num_regression_outputs = 1

    # Wrapper options
    __debug = None
    __load_from_saved = None
    __tb_dir = None
    __queue_capacity = 500
    __report_rate = None

    # Multithreading
    __num_threads = 1
    __coord = None
    __threads = None

    def __init__(self, debug=False, load_from_saved=False, save_checkpoints=True, initialize=True, tensorboard_dir=None,
                 report_rate=100):
        """
        The DPPModel class represents a model which can either be trained, or loaded from an existing checkpoint file.
        This class is the singular point of contact for the DPP module.

        :param debug: If True, debug messages are printed to the console.
        :param load_from_saved: Optionally, pass the name of a directory containing the checkpoint file.
        :param save_checkpoints: If True, trainable parameters will be saved at intervals during training.
        :param initialize: If False, a new Tensorflow session will not be initialized with the instance. This is useful,
         for example, if you want to perform preprocessing only and will not be using a Tensorflow graph.
        :param tensorboard_dir: Optionally, provide the path to your Tensorboard logs directory.
        :param report_rate: Set the frequency at which progress is reported during training (also the rate at which new
        timepoints are recorded to Tensorboard).
        """

        self.__debug = debug
        self.__load_from_saved = load_from_saved
        self.__tb_dir = tensorboard_dir
        self.__report_rate = report_rate
        self.__save_checkpoints = save_checkpoints

        # Add the run level to the tensorboard path
        if self.__tb_dir is not None:
            self.__tb_dir = "{0}/{1}".format(self.__tb_dir, datetime.datetime.now().strftime("%d%B%Y%I:%M%p"))

        if initialize:
            self.__log('TensorFlow loaded...')

            self.__graph = tf.Graph()
            self.__session = tf.Session(graph=self.__graph)

    def __log(self, message):
        if self.__debug:
            print('{0}: {1}'.format(datetime.datetime.now().strftime("%I:%M%p"), message))

    def __last_layer(self):
        return self.__layers[-1]

    def __last_layer_outputs_volume(self):
        return isinstance(self.__last_layer().output_size, (list,))

    def __first_layer(self):
        return next(layer for layer in self.__layers if
                    isinstance(layer, layers.convLayer) or isinstance(layer, layers.fullyConnectedLayer))

    def __initialize_queue_runners(self):
        self.__log('Initializing queue runners...')
        self.__coord = tf.train.Coordinator()
        self.__threads = tf.train.start_queue_runners(sess=self.__session, coord=self.__coord)

    def set_number_of_threads(self, num_threads):
        """Set number of threads for input queue runners and preprocessing tasks"""
        if not isinstance(num_threads, int):
            raise TypeError("num_threads must be an int")
        if num_threads <= 0:
            raise ValueError("num_threads must be positive")

        self.__num_threads = num_threads

    def set_processed_images_dir(self, dir):
        """Set the directory for storing processed images when pre-processing is used"""
        if not isinstance(dir, str):
            raise TypeError("dir must be a str")

        self.__processed_images_dir = dir

    def set_batch_size(self, size):
        """Set the batch size"""
        if not isinstance(size, int):
            raise TypeError("size must be an int")
        if size <= 0:
            raise ValueError("size must be positive")

        self.__batch_size = size

    def set_num_regression_outputs(self, num):
        """Set the number of regression response variables"""
        if self.__problem_type != definitions.ProblemType.REGRESSION:
            raise RuntimeError("The problem type needs to be set to 'regression' before setting the number "+
                               "of regression outputs. Try using DPPModel.set_problem_type() first.")
        if not isinstance(num, int):
            raise TypeError("num must be an int")
        if num <= 0:
            raise ValueError("num must be positive")

        self.__num_regression_outputs = num

    def set_train_test_split(self, ratio):
        """Set a ratio for the number of samples to use as training set"""
        if not isinstance(ratio, float):
            raise TypeError("ratio must be a float")
        if ratio <= 0 or ratio > 1:
            raise ValueError("ratio must be between 0 and 1")

        self.__train_test_split = ratio

    def set_maximum_training_epochs(self, epochs):
        """Set the max number of training epochs"""
        if not isinstance(epochs, int):
            raise TypeError("epochs must be an int")
        if epochs <= 0:
            raise ValueError("epochs must be positive")

        self.__maximum_training_batches = epochs

    def set_learning_rate(self, rate):
        """Set the initial learning rate"""
        if not isinstance(rate, float):
            raise TypeError("rate must be a float")
        if rate <= 0:
            raise ValueError("rate must be positive")

        self.__learning_rate = rate

    def set_crop_or_pad_images(self, crop_or_pad):
        """Apply padding or cropping images to, which is required if the dataset has images of different sizes"""
        if not isinstance(crop_or_pad, bool):
            raise TypeError("crop_or_pad must be a bool")

        self.__crop_or_pad_images = crop_or_pad

    def set_resize_images(self, resize):
        """Up-sample or down-sample images to specified size"""
        if not isinstance(resize, bool):
            raise TypeError("resize must be a bool")

        self.__resize_images = resize

    def set_augmentation_flip_horizontal(self, flip):
        """Randomly flip training images horizontally"""
        if not isinstance(flip, bool):
            raise TypeError("flip must be a bool")

        self.__augmentation_flip_horizontal = flip

    def set_augmentation_flip_vertical(self, flip):
        """Randomly flip training images vertically"""
        if not isinstance(flip, bool):
            raise TypeError("flip must be a bool")

        self.__augmentation_flip_vertical = flip

    def set_augmentation_crop(self, resize, crop_ratio=0.75):
        """Randomly crop images during training, and crop images to center during testing"""
        if not isinstance(resize, bool):
            raise TypeError("resize must be a bool")
        if not isinstance(crop_ratio, float):
            raise TypeError("crop_ratio must be a float")
        if crop_ratio <= 0 or crop_ratio > 1:
            raise ValueError("crop_ratio must be in (0, 1]")

        self.__augmentation_crop = resize
        self.__crop_amount = crop_ratio

    def set_augmentation_brightness_and_contrast(self, contr):
        """Randomly adjust contrast and/or brightness on training images"""
        if not isinstance(contr, bool):
            raise TypeError("contr must be a bool")

        self.__augmentation_contrast = contr

    def set_regularization_coefficient(self, lamb):
        """Set lambda for L2 weight decay"""
        if not isinstance(lamb, float):
            raise TypeError("lamb must be a float")
        if lamb <= 0:
            raise ValueError("lamb must be positive")

        self.__reg_coeff = lamb

    def set_learning_rate_decay(self, decay_factor, epochs_per_decay):
        """Set learning rate decay"""
        if not isinstance(decay_factor, float):
            raise TypeError("decay_factor must be a float")
        if decay_factor <= 0:
            raise ValueError("decay_factor must be positive")
        if not isinstance(epochs_per_decay, int):
            raise TypeError("epochs_per_day must be an int")
        if epochs_per_decay <= 0:
            raise ValueError("epochs_per_day must be positive")
        if self.__total_training_samples == 0:
            raise RuntimeError("Data needs to be loaded before learning rate decay can be set.")

        self.__lr_decay_factor = decay_factor
        self.__lr_decay_epochs = epochs_per_decay * (self.__total_training_samples * self.__train_test_split)

    def set_optimizer(self, optimizer):
        """Set the optimizer to use"""
        if not isinstance(optimizer, str):
            raise TypeError("optimizer must be a str")
        if optimizer.lower().capitalize() in self.__supported_optimizers:
            optimizer = optimizer.lower().capitalize()
        elif optimizer.upper() in self.__supported_optimizers:  # 'SGD' doesn't work with the above if statement
            optimizer = optimizer.upper()
        else:
            raise ValueError("'" + optimizer + "' is not one of the currently supported optimizers. Choose one of " +
                             " ".join("'" + x + "'" for x in self.__supported_optimizers))

        self.__optimizer = optimizer

    def set_weight_initializer(self, initializer):
        """Set the initialization scheme used by convolutional and fully connected layers"""
        if not isinstance(initializer, str):
            raise TypeError("initializer must be a str")
        initializer = initializer.lower()
        if not initializer in self.__supported_weight_initializers:
            raise ValueError("'"+initializer+"' is not one of the currently supported weight initializers."+
                             " Choose one of: "+" ".join("'"+x+"'" for x in self.__supported_weight_initializers))

        self.__weight_initializer = initializer

    def set_image_dimensions(self, image_height, image_width, image_depth):
        """Specify the image dimensions for images in the dataset (depth is the number of channels)"""
        if not isinstance(image_height, int):
            raise TypeError("image_height must be an int")
        if image_height <= 0:
            raise ValueError("image_height must be positive")
        if not isinstance(image_width, int):
            raise TypeError("image_width must be an int")
        if image_width <= 0:
            raise ValueError("image_width must be positive")
        if not isinstance(image_depth, int):
            raise TypeError("image_depth must be an int")
        if image_depth <= 0:
            raise ValueError("image_depth must be positive")

        self.__image_width = image_width
        self.__image_height = image_height
        self.__image_depth = image_depth

    def set_original_image_dimensions(self, image_height, image_width):
        """
        Specify the original size of the image, before resizing.
        This is only needed in special cases, for instance, if you are resizing input images but using image coordinate
        labels which reference the original size.
        """
        if not isinstance(image_height, int):
            raise TypeError("image_height must be an int")
        if image_height <= 0:
            raise ValueError("image_height must be positive")
        if not isinstance(image_width, int):
            raise TypeError("image_width must be an int")
        if image_width <= 0:
            raise ValueError("image_width must be positive")

        self.__image_width_original = image_width
        self.__image_height_original = image_height

    def add_moderation_features(self, moderation_features):
        """Specify moderation features for examples in the dataset"""
        self.__has_moderation = True
        self.__moderation_features_size = moderation_features.shape[1]
        self.__all_moderation_features = moderation_features

    def add_preprocessor(self, selection):
        """Add a data preprocessing step"""
        if not isinstance(selection, str):
            raise TypeError("selection must be a str")
        if not selection in self.__supported_preprocessing_steps:
            raise ValueError("'"+selection+"' is not one of the currently supported preprocessing steps."+
                             " Choose one of: "+" ".join("'"+x+"'" for x in self.__supported_preprocessing_steps))

        self.__preprocessing_steps.append(selection)

    def clear_preprocessors(self):
        """Clear all preprocessing steps"""
        self.__preprocessing_steps = []

    def set_problem_type(self, type):
        """Set the problem type to be solved, either classification or regression"""
        if not isinstance(type, str):
            raise TypeError("type must be a str")
        if not type in self.__supported_problem_types:
            raise ValueError("'"+type+"' is not one of the currently supported problem types."+
                             " Choose one of: "+" ".join("'"+x+"'" for x in self.__supported_problem_types))

        if type == 'classification':
            self.__problem_type = definitions.ProblemType.CLASSIFICATION
        elif type == 'regression':
            self.__problem_type = definitions.ProblemType.REGRESSION
        elif type == 'semantic_segmentation':
            self.__problem_type = definitions.ProblemType.SEMANTICSEGMETNATION
        else:
            warnings.warn('Problem type specified not supported')
            exit()

    def set_patch_size(self, height, width):
        # if self.__problem_type != definitions.ProblemType.SEMANTICSEGMETNATION:
        #     throw RuntimeError
        self.__patch_height = height
        self.__patch_width = width
        self.__with_patching = True

    def begin_training(self):
        """
        Initialize the network and either run training to the specified max epoch, or load trainable variables.
        The full test accuracy is calculated immediately afterward. Finally, the trainable parameters are saved and
        the session is shut down.
        Before calling this function, the images and labels should be loaded, as well as all relevant hyperparameters.
        """
        if None in [self.__train_images, self.__test_images,
                    self.__train_labels, self.__test_labels]:
            raise RuntimeError("Images and Labels need to be loaded before you can begin training. "+
                               "Try first using one of the methods starting with 'load_...' such as "+
                               "'DPPModel.load_dataset_from_directory_with_csv_labels()'")
        if (len(self.__layers) < 1):
            raise RuntimeError("There are no layers currently added to the model when trying to begin training. "+
                               "Add layers first by using functions such as 'DPPModel.add_input_layer()' or "+
                               "'DPPModel.add_convolutional_layer()'. See documentation for a complete list of layers.")

        with self.__graph.as_default():
            # Define batches
            if self.__has_moderation:
                x, y, mod_w = tf.train.shuffle_batch(
                    [self.__train_images, self.__train_labels, self.__train_moderation_features],
                    batch_size=self.__batch_size,
                    num_threads=self.__num_threads,
                    capacity=self.__queue_capacity,
                    min_after_dequeue=self.__batch_size)
            else:
                x, y = tf.train.shuffle_batch([self.__train_images, self.__train_labels],
                                              batch_size=self.__batch_size,
                                              num_threads=self.__num_threads,
                                              capacity=self.__queue_capacity,
                                              min_after_dequeue=self.__batch_size)

            # Reshape input to the expected image dimensions
            x = tf.reshape(x, shape=[-1, self.__image_height, self.__image_width, self.__image_depth])
            if self.__problem_type == definitions.ProblemType.SEMANTICSEGMETNATION:
                y = tf.reshape(y, shape=[-1, self.__image_height, self.__image_width, 1])

            # if using patching we extract a patch of image here
            if self.__with_patching:
                # Take a slice
                patch_width = self.__patch_width
                patch_height = self.__patch_height
                offset_h = np.random.randint(patch_height/2, self.__image_height - (patch_height/2),
                                             self.__batch_size)
                offset_w = np.random.randint(patch_width/2, self.__image_width - (patch_width/2),
                                             self.__batch_size)
                offsets = [x for x in zip(offset_h, offset_w)]
                x = tf.image.extract_glimpse(x, [patch_height, patch_width], offsets,
                                             normalized=False, centered=False)
                if self.__problem_type == definitions.ProblemType.SEMANTICSEGMETNATION:
                    y = tf.image.extract_glimpse(y, [patch_height, patch_width], offsets, normalized=False,
                                                 centered=False)

            # If this is a regression problem, unserialize the label
            if self.__problem_type == definitions.ProblemType.REGRESSION:
                y = loaders.label_string_to_tensor(y, self.__batch_size, self.__num_regression_outputs)

            # Run the network operations
            if self.__has_moderation:
                xx = self.forward_pass(x, deterministic=False, moderation_features=mod_w)
            else:
                xx = self.forward_pass(x, deterministic=False)

            # Define regularization cost
            if self.__reg_coeff is not None:
                l2_cost = tf.squeeze(tf.reduce_sum(
                    [layer.regularization_coefficient * tf.nn.l2_loss(layer.weights) for layer in self.__layers
                     if isinstance(layer, layers.fullyConnectedLayer) or isinstance(layer, layers.convLayer)]))
            else:
                l2_cost = 0.0

            # Define cost function and set optimizer
            if self.__problem_type == definitions.ProblemType.CLASSIFICATION:
                sf_logits = tf.nn.sparse_softmax_cross_entropy_with_logits(logits=xx, labels=tf.argmax(y, 1))
                cost = tf.add(tf.reduce_mean(tf.concat([sf_logits], axis=0)), l2_cost)
            elif self.__problem_type == definitions.ProblemType.REGRESSION:
                regression_loss = self.__batch_mean_l2_loss(tf.subtract(xx, y))
                cost = tf.add(regression_loss, l2_cost)
            elif self.__problem_type == definitions.ProblemType.SEMANTICSEGMETNATION:
                pixel_loss = tf.reduce_mean(tf.nn.sigmoid_cross_entropy_with_logits(logits=xx, labels=y[:,:,:,0]))
                cost = tf.squeeze(tf.add(pixel_loss, l2_cost))

            if self.__optimizer == 'Adagrad':
                optimizer = tf.train.AdagradOptimizer(self.__learning_rate).minimize(cost)
                self.__log('Using Adagrad optimizer')
            elif self.__optimizer == 'Adadelta':
                optimizer = tf.train.AdadeltaOptimizer(self.__learning_rate).minimize(cost)
                self.__log('Using Adadelta optimizer')
            elif self.__optimizer == 'SGD':
                optimizer = tf.train.GradientDescentOptimizer(self.__learning_rate).minimize(cost)
                self.__log('Using SGD optimizer')
            elif self.__optimizer == 'Adam':
                optimizer = tf.train.AdamOptimizer(self.__learning_rate).minimize(cost)
                self.__log('Using Adam optimizer')
            else:
                warnings.warn('Unrecognized optimizer requested')
                exit()

            if self.__problem_type == definitions.ProblemType.CLASSIFICATION:
                class_predictions = tf.argmax(tf.nn.softmax(xx), 1)
                correct_predictions = tf.equal(class_predictions, tf.argmax(y, 1))
                accuracy = tf.reduce_mean(tf.cast(correct_predictions, tf.float32))

            # Calculate test accuracy
            if self.__has_moderation:
                x_test, y_test, mod_w_test = tf.train.batch(
                    [self.__test_images, self.__test_labels, self.__test_moderation_features],
                    batch_size=self.__batch_size,
                    num_threads=self.__num_threads,
                    capacity=self.__queue_capacity)
            else:
                x_test, y_test = tf.train.batch([self.__test_images, self.__test_labels],
                                                batch_size=self.__batch_size,
                                                num_threads=self.__num_threads,
                                                capacity=self.__queue_capacity)

            if self.__problem_type == definitions.ProblemType.REGRESSION:
                y_test = loaders.label_string_to_tensor(y_test, self.__batch_size, self.__num_regression_outputs)

            x_test = tf.reshape(x_test, shape=[-1, self.__image_height, self.__image_width, self.__image_depth])
            if self.__problem_type == definitions.ProblemType.SEMANTICSEGMETNATION:
                y_test = tf.reshape(y_test, shape=[-1, self.__image_height, self.__image_width, 1])

            if self.__with_patching:
                # Take a slice of image. Same size and location as the slice from training, if semantic.
                patch_width = self.__patch_width
                patch_height = self.__patch_height
                x_test = tf.image.extract_glimpse(x_test, [patch_height, patch_width], offsets,
                                                  normalized=False, centered=False)
                if self.__problem_type == definitions.ProblemType.SEMANTICSEGMETNATION:
                    y_test = tf.image.extract_glimpse(y_test, [patch_height, patch_width], offsets,
                                                      normalized=False, centered=False)

            if self.__has_moderation:
                x_test_predicted = self.forward_pass(x_test, deterministic=True, moderation_features=mod_w_test)
            else:
                x_test_predicted = self.forward_pass(x_test, deterministic=True)

            if self.__problem_type == definitions.ProblemType.CLASSIFICATION:
                test_class_predictions = tf.argmax(tf.nn.softmax(x_test_predicted), 1)
                test_correct_predictions = tf.equal(test_class_predictions, tf.argmax(y_test, 1))
                test_losses = test_correct_predictions
                test_accuracy = tf.reduce_mean(tf.cast(test_correct_predictions, tf.float32))
            elif self.__problem_type == definitions.ProblemType.REGRESSION:
                if self.__num_regression_outputs == 1:
                    test_losses = tf.squeeze(tf.stack(tf.subtract(x_test_predicted, y_test)))
                else:
                    test_losses = self.__l2_norm(tf.subtract(x_test_predicted, y_test))

                test_cost = tf.reduce_mean(tf.abs(test_losses))
            elif self.__problem_type == definitions.ProblemType.SEMANTICSEGMETNATION:
                test_losses = tf.reduce_mean(tf.nn.sigmoid_cross_entropy_with_logits(logits=x_test_predicted,
                                                                                     labels=y_test[:, :, :, 0]), axis=2)
                test_losses = tf.transpose(tf.reduce_mean(test_losses, axis=1))
                test_cost = tf.reduce_mean(test_losses)

            # Epoch summaries for Tensorboard
            if self.__tb_dir is not None:
                # Summaries for any problem type
                tf.summary.scalar('train/loss', cost, collections=['custom_summaries'])
                tf.summary.scalar('train/learning_rate', self.__learning_rate, collections=['custom_summaries'])
                tf.summary.scalar('train/l2_loss', l2_cost, collections=['custom_summaries'])
                filter_summary = self.__get_weights_as_image(self.__first_layer().weights)
                tf.summary.image('filters/first', filter_summary, collections=['custom_summaries'])

                # Summaries for classification problems
                if self.__problem_type == definitions.ProblemType.CLASSIFICATION:
                    tf.summary.scalar('train/accuracy', accuracy, collections=['custom_summaries'])
                    tf.summary.scalar('test/accuracy', test_accuracy, collections=['custom_summaries'])
                    tf.summary.histogram('train/class_predictions', class_predictions, collections=['custom_summaries'])
                    tf.summary.histogram('test/class_predictions', test_class_predictions,
                                         collections=['custom_summaries'])

                # Summaries for regression
                if self.__problem_type == definitions.ProblemType.REGRESSION:
                    if self.__num_regression_outputs == 1:
                        tf.summary.scalar('train/regression_loss', regression_loss, collections=['custom_summaries'])
                        tf.summary.scalar('test/loss', test_cost, collections=['custom_summaries'])
                        tf.summary.histogram('test/batch_losses', test_losses, collections=['custom_summaries'])

                # Summaries for semantic segmentation
                if self.__problem_type == definitions.ProblemType.SEMANTICSEGMETNATION:
                    tf.summary.scalar('test/loss', test_cost, collections=['custom_summaries'])
                    train_images_summary = self.__get_weights_as_image(
                        tf.transpose(tf.expand_dims(xx, -1), (1, 2, 3, 0)))
                    tf.summary.image('masks/train', train_images_summary, collections=['custom_summaries'])
                    test_images_summary = self.__get_weights_as_image(
                        tf.transpose(tf.expand_dims(x_test_predicted, -1), (1, 2, 3, 0)))
                    tf.summary.image('masks/test', test_images_summary, collections=['custom_summaries'])

                # Summaries for each layer
                for layer in self.__layers:
                    if hasattr(layer, 'name') and not isinstance(layer, layers.batchNormLayer):
                        tf.summary.histogram('weights/' + layer.name, layer.weights, collections=['custom_summaries'])
                        tf.summary.histogram('biases/' + layer.name, layer.biases, collections=['custom_summaries'])
                        tf.summary.histogram('activations/' + layer.name, layer.activations,
                                             collections=['custom_summaries'])

                merged = tf.summary.merge_all(key='custom_summaries')
                train_writer = tf.summary.FileWriter(self.__tb_dir, self.__session.graph)

            # Either load the network parameters from a checkpoint file or start training
            if self.__load_from_saved is not False:
                self.load_state()

                self.__initialize_queue_runners()

                self.compute_full_test_accuracy(test_losses, y_test, x_test_predicted)

                self.shut_down()
            else:
                self.__log('Initializing parameters...')
                init_op = tf.global_variables_initializer()
                self.__session.run(init_op)

                self.__initialize_queue_runners()

                self.__log('Beginning training...')

                self.__set_learning_rate()

                for i in range(self.__maximum_training_batches):
                    start_time = time.time()
                    self.__global_epoch = i

                    self.__session.run(optimizer)

                    if self.__global_epoch > 0 and self.__global_epoch % self.__report_rate == 0:
                        elapsed = time.time() - start_time

                        if self.__tb_dir is not None:
                            summary = self.__session.run(merged)
                            train_writer.add_summary(summary, i)

                        if self.__problem_type == definitions.ProblemType.CLASSIFICATION:
                            loss, epoch_accuracy, epoch_test_accuracy = self.__session.run(
                                [cost, accuracy, test_accuracy])

                            samples_per_sec = self.__batch_size / elapsed

                            self.__log(
                                'Results for batch {} (epoch {}) - Loss: {:.5f}, Training Accuracy: {:.4f}, samples/sec: {:.2f}'
                                    .format(i,
                                            i / (self.__total_training_samples / self.__batch_size),
                                            loss,
                                            epoch_accuracy,
                                            samples_per_sec))
                        elif self.__problem_type == definitions.ProblemType.REGRESSION or \
                                        self.__problem_type == definitions.ProblemType.SEMANTICSEGMETNATION:
                            loss, epoch_test_loss = self.__session.run([cost, test_cost])

                            samples_per_sec = self.__batch_size / elapsed

                            self.__log(
                                'Results for batch {} (epoch {}) - Loss: {}, samples/sec: {:.2f}'
                                    .format(i,
                                            i / (self.__total_training_samples / self.__batch_size),
                                            loss,
                                            samples_per_sec))

                        if self.__save_checkpoints and self.__global_epoch % (self.__report_rate * 100) == 0:
                            self.save_state()
                    else:
                        loss = self.__session.run([cost])

                    # Commented out because I added a new loss function, and it was a vector, not a scalar
                    if loss == 0.0:
                        self.__log('Stopping due to zero loss')
                        break

                    if i == self.__maximum_training_batches - 1:
                        self.__log('Stopping due to maximum epochs')

                self.save_state()

                self.compute_full_test_accuracy(test_losses, y_test, x_test_predicted)

                # Commented out because I wanted to test on the model directly after training on another dataset.
                # self.shut_down()

    def compute_full_test_accuracy(self, test_losses, y_test, x_test_predicted):
        """Returns statistics of the test losses depending on the type of task"""

        self.__log('Computing total test accuracy/regression loss...')

        with self.__graph.as_default():
            num_test = self.__total_raw_samples - self.__total_training_samples
            num_batches = int(num_test / self.__batch_size) + 1

            if num_batches == 0:
                warnings.warn('Less than a batch of testing data')
                exit()

            sum = 0.0
            all_losses = np.empty(shape=(self.__num_regression_outputs))
            all_y = np.empty(shape=(self.__num_regression_outputs))
            all_predictions = np.empty(shape=(self.__num_regression_outputs))

            # Main test loop
            for i in range(num_batches):
                if self.__problem_type == definitions.ProblemType.CLASSIFICATION:
                    batch_mean = self.__session.run([test_losses])
                    sum = sum + np.mean(batch_mean)
                elif self.__problem_type == definitions.ProblemType.REGRESSION:
                    r_losses, r_y, r_predicted = self.__session.run([test_losses, y_test, x_test_predicted])

                    all_losses = np.concatenate((all_losses, r_losses), axis=0)
                    all_y = np.concatenate((all_y, np.squeeze(r_y)), axis=0)
                    all_predictions = np.concatenate((all_predictions, np.squeeze(r_predicted)), axis=0)
                elif self.__problem_type == definitions.ProblemType.SEMANTICSEGMETNATION:
                    r_losses = self.__session.run([test_losses])

                    all_losses = np.concatenate((all_losses, r_losses[0]), axis=0)

            # Delete the weird first entries
            all_losses = np.delete(all_losses, 0)
            all_y = np.delete(all_y, 0)
            all_predictions = np.delete(all_predictions, 0)

            if self.__problem_type == definitions.ProblemType.CLASSIFICATION:
                # For classification problems (assumed to be multi-class), we want accuracy and confusion matrix
                mean = (sum / num_batches)

                self.__log('Average test accuracy: {:.5f}'.format(mean))
            elif self.__problem_type == definitions.ProblemType.REGRESSION or \
                            self.__problem_type == definitions.ProblemType.SEMANTICSEGMETNATION:
                # For regression problems we want relative and abs mean, std of L2 norms, plus a histogram of errors
                abs_mean = np.mean(np.abs(all_losses))
                abs_var = np.var(np.abs(all_losses))
                abs_std = np.sqrt(abs_var)

                mean = np.mean(all_losses)
                var = np.var(all_losses)
                mse = np.mean(np.square(all_losses))
                std = np.sqrt(var)
                max = np.amax(all_losses)
                min = np.amin(all_losses)

                hist, _ = np.histogram(all_losses, bins=100)

                self.__log('Mean loss: {}'.format(mean))
                self.__log('Loss standard deviation: {}'.format(std))
                self.__log('Mean absolute loss: {}'.format(abs_mean))
                self.__log('Absolute loss standard deviation: {}'.format(abs_std))
                self.__log('Min error: {}'.format(min))
                self.__log('Max error: {}'.format(max))
                self.__log('MSE: {}'.format(mse))

                if len(all_y) > 0:
                    all_y_mean = np.mean(all_y)
                    total_error = np.sum(np.square(all_y - all_y_mean))
                    unexplained_error = np.sum(np.square(all_losses))
                    R2 = 1. - (unexplained_error / total_error)

                    self.__log('R^2: {}'.format(R2))
                    self.__log('All test labels:')
                    self.__log(all_y)

                if len(all_predictions) > 0:
                    self.__log('All predictions:')
                    self.__log(all_predictions)

                self.__log('Histogram of L2 losses:')
                self.__log(hist)

            return

    def shut_down(self):
        """Stop all queues and end session. The model cannot be used anymore after a shut down is completed."""
        self.__log('Shutdown requested, ending session...')

        self.__coord.request_stop()
        self.__coord.join(self.__threads)

        self.__session.close()

    def __get_weights_as_image(self, kernel):
        """Filter visualization, adapted with permission from https://gist.github.com/kukuruza/03731dc494603ceab0c5"""
        with self.__graph.as_default():
            pad = 1
            grid_X = 4
            grid_Y = (kernel.get_shape().as_list()[-1] / 4)
            num_channels = kernel.get_shape().as_list()[2]

            # pad X and Y
            x1 = tf.pad(kernel, tf.constant([[pad, 0], [pad, 0], [0, 0], [0, 0]]))

            # X and Y dimensions, w.r.t. padding
            Y = kernel.get_shape()[0] + pad
            X = kernel.get_shape()[1] + pad

            # pack into image with proper dimensions for tf.image_summary
            x2 = tf.transpose(x1, (3, 0, 1, 2))
            x3 = tf.reshape(x2, tf.stack([grid_X, Y * grid_Y, X, num_channels]))
            x4 = tf.transpose(x3, (0, 2, 1, 3))
            x5 = tf.reshape(x4, tf.stack([1, X * grid_X, Y * grid_Y, num_channels]))
            x6 = tf.transpose(x5, (2, 1, 3, 0))
            x7 = tf.transpose(x6, (3, 0, 1, 2))

            # scale to [0, 1]
            x_min = tf.reduce_min(x7)
            x_max = tf.reduce_max(x7)
            x8 = (x7 - x_min) / (x_max - x_min)

        return x8

    def save_state(self, directory=None):
        """Save all trainable variables as a checkpoint in the current working path"""
        self.__log('Saving parameters...')

        if directory is None:
            dir = './saved_state'
        else:
            dir = directory + 'saved_state'

        if not os.path.isdir(dir):
            os.mkdir(dir)

        with self.__graph.as_default():
            saver = tf.train.Saver(tf.trainable_variables())
            saver.save(self.__session, dir + '/tfhSaved')

        self.__has_trained = True

    def load_state(self):
        """
        Load all trainable variables from a checkpoint file specified from the load_from_saved parameter in the
        class constructor.
        """
        if self.__load_from_saved is not False:
            self.__log('Loading from checkpoint file...')

            with self.__graph.as_default():
                saver = tf.train.Saver(tf.trainable_variables())
                saver.restore(self.__session, tf.train.latest_checkpoint(self.__load_from_saved))

            self.__has_trained = True
        else:
            warnings.warn('Tried to load state with no file given. Make sure load_from_saved is set in constructor.')
            exit()

    def __set_learning_rate(self):
        if self.__lr_decay_factor is not None:
            self.__learning_rate = tf.train.exponential_decay(self.__learning_rate,
                                                              self.__global_epoch,
                                                              self.__lr_decay_epochs,
                                                              self.__lr_decay_factor,
                                                              staircase=True)

    def forward_pass(self, x, deterministic=False, moderation_features=None):
        """
        Perform a forward pass of the network with an input tensor.
        In general, this is only used when the model is integrated into a Tensorflow graph.
        See also forward_pass_with_file_inputs.

        :param x: input tensor where the first dimension is batch
        :param deterministic: if True, performs inference-time operations on stochastic layers e.g. DropOut layers
        :return: output tensor where the first dimension is batch
        """
        with self.__graph.as_default():
            for layer in self.__layers:
                if isinstance(layer, layers.moderationLayer) and moderation_features is not None:
                    x = layer.forward_pass(x, deterministic, moderation_features)
                else:
                    x = layer.forward_pass(x, deterministic)

        return x

    def forward_pass_with_file_inputs(self, x):
        """
        Get network outputs with a list of filenames of images as input.
        Handles all the loading and batching automatically, so the size of the input can exceed the available memory
        without any problems.

        :param x: list of strings representing image filenames
        :return: ndarray representing network outputs corresponding to inputs in the same order
        """
        #if not self.__with_patching:
        #    raise RuntimeError("patching dimensions were not specified."+
        #                       " Need to use DPPModel.set_patch_size(height, width) before training.")

        with self.__graph.as_default():
            if self.__problem_type == definitions.ProblemType.CLASSIFICATION:
                total_outputs = np.empty([1, self.__last_layer().output_size])
            elif self.__problem_type == definitions.ProblemType.REGRESSION:
                total_outputs = np.empty([1, self.__num_regression_outputs])
            elif self.__problem_type == definitions.ProblemType.SEMANTICSEGMETNATION:
                # we want the largest multiple of of patch height/width that is smaller than the original
                # image height/width, for the final image dimensions
                if self.__with_patching:
                    patch_height = self.__patch_height
                    patch_width = self.__patch_width
                    final_height = (self.__image_height // patch_height) * patch_height
                    final_width = (self.__image_width // patch_width) * patch_width
                    total_outputs = np.empty([1, final_height, final_width])
                else:
                    total_outputs = np.empty([1, final_height, final_width])
            else:
                warnings.warn('Problem type is not recognized')
                exit()

            num_batches = len(x) // self.__batch_size
            remainder = len(x) % self.__batch_size

            if remainder != 0:
                num_batches += 1
                remainder = self.__batch_size - remainder

            self.load_images_from_list(x)

            x_test = tf.train.batch([self.__all_images], batch_size=self.__batch_size, num_threads=self.__num_threads)
            x_test = tf.reshape(x_test, shape=[-1, self.__image_height, self.__image_width, self.__image_depth])

            if self.__with_patching:
                # Split the images up into the multiple slices of size patch_height x patch_width
                ksizes = [1, patch_height, patch_width, 1]
                strides = [1, patch_height, patch_width, 1]
                rates = [1, 1, 1, 1]
                x_test = tf.extract_image_patches(x_test, ksizes, strides, rates, "VALID")
                x_test = tf.reshape(x_test, shape=[-1, patch_height, patch_width, self.__image_depth])

            # Run model on them
            x_pred = self.forward_pass(x_test, deterministic=True)

            if self.__load_from_saved:
                self.load_state()

            self.__initialize_queue_runners()

<<<<<<< HEAD
            for i in range(int(num_batches)):
                xx = self.__session.run(x_pred)
                total_outputs = np.append(total_outputs, xx, axis=0)
=======
            if self.__with_patching:
                num_patch_rows = final_height // patch_height
                num_patch_cols = final_width // patch_width
                for i in range(num_batches):
                    xx = self.__session.run(x_pred)

                    # new generalized version of image stitching
                    for img in np.array_split(xx, self.__batch_size): # for each img in current batch
                        # we are going to build a list of rows of imgs called img_rows, where each element
                        # of img_rows is a row of img's concatenated together horizontally (axis=1), then we will
                        # iterate through img_rows concatenating the rows vertically (axis=0) to build
                        # the full img

                        img_rows = []
                        # for each row
                        for j in range(num_patch_rows):
                            curr_row = img[j*num_patch_rows] # start new row with first img
                            # iterate through the rest of the row, concatenating img's together
                            for k in range(1, num_patch_cols):
                                curr_row = np.concatenate((curr_row, img[k+(j*num_patch_rows)]), axis=1) # horizontal cat
                            img_rows.append(curr_row) # add row of img's to the list

                        # start full img with the first full row of imgs
                        full_img = img_rows[0]
                        # iterate through rest of rows, concatenating rows together
                        for row_num in range(1, num_patch_rows):
                            full_img = np.concatenate((full_img, img_rows[row_num]), axis=0) # vertical cat

                        # need to match total_outputs dimensions, so we add a dimension to the shape to match
                        full_img = np.array([full_img]) # shape transformation: (x,y) --> (1,x,y)
                        total_outputs = np.append(total_outputs, full_img, axis=0) # add the final img to the list of imgs


            else:
                for i in range(int(num_batches)):
                    xx = self.__session.run(x_pred)
                    total_outputs = np.append(total_outputs, xx, axis=0)
>>>>>>> 8abfc14b

            # delete weird first row
            total_outputs = np.delete(total_outputs, 0, 0)

            # delete any outputs which are overruns from the last batch
            if remainder != 0:
                for i in range(remainder):
                    total_outputs = np.delete(total_outputs, -1, 0)

        return total_outputs

    def __batch_mean_l2_loss(self, x):
        """Given a batch of vectors, calculates the mean per-vector L2 norm"""
        with self.__graph.as_default():
            agg = self.__l2_norm(x)
            mean = tf.reduce_mean(agg)

        return mean

    def __l2_norm(self, x):
        """Returns the L2 norm of a tensor"""
        with self.__graph.as_default():
            y = tf.map_fn(lambda ex: tf.sqrt(tf.reduce_sum(ex ** 2)), x)

        return y

    def add_input_layer(self):
        """Add an input layer to the network"""
        if len(self.__layers) > 0:
            raise RuntimeError("Trying to add an input layer to a model that already contains other layers. "+
                               "Input layers need to be the first layer added to the model.")

        self.__log('Adding the input layer...')

        apply_crop = (self.__augmentation_crop and self.__all_images is None and self.__train_images is None)

        if apply_crop:
            size = [self.__batch_size, int(self.__image_height * self.__crop_amount),
                    int(self.__image_width * self.__crop_amount), self.__image_depth]
        else:
            size = [self.__batch_size, self.__image_height, self.__image_width, self.__image_depth]

        with self.__graph.as_default():
            layer = layers.inputLayer(size)

        self.__layers.append(layer)

    def add_moderation_layer(self):
        """Add a moderation layer to the network"""
        self.__log('Adding moderation layer...')

        reshape = self.__last_layer_outputs_volume()

        feat_size = self.__moderation_features_size

        with self.__graph.as_default():
            layer = layers.moderationLayer(self.__last_layer().output_size, feat_size, reshape, self.__batch_size)

        self.__layers.append(layer)

    def add_convolutional_layer(self, filter_dimension, stride_length, activation_function,
                                regularization_coefficient=None):
        """
        Add a convolutional layer to the model.

        :param filter_dimension: array of dimensions in the format [x_size, y_size, depth, num_filters]
        :param stride_length: convolution stride length
        :param activation_function: the activation function to apply to the activation map
        :param regularization_coefficient: optionally, an L2 decay coefficient for this layer (overrides the coefficient
         set by set_regularization_coefficient)
        """
        if len(self.__layers) < 1:
            raise RuntimeError("A convolutional layer cannot be the first layer added to the model. "+
                               "Add an input layer with DPPModel.add_input_layer() first.")
        try:  # try to iterate through filter_dimension, checking it has 4 ints
            for idx, dim in enumerate(filter_dimension):
                if not (isinstance(dim, int) or isinstance(dim, np.int64)): # np.int64 numpy default int
                    raise TypeError()
            if idx != 3:
                raise TypeError()
        except:
            raise TypeError("filter_dimension must be a list or array of 4 ints")
        if not isinstance(stride_length, int):
            raise TypeError("stride_length must be an int")
        if stride_length <= 0:
            raise ValueError("stride_length must be positive")
        if not isinstance(activation_function, str):
            raise TypeError("activation_function must be a str")
        activation_function = activation_function.lower()
        if not activation_function in self.__supported_activation_functions:
            raise ValueError("'"+activation_function+"' is not one of the currently supported activation functions."+
                             " Choose one of: "+
                             " ".join("'"+x+"'" for x in self.__supported_activation_functions))
        if regularization_coefficient is not None:
            if not isinstance(regularization_coefficient, float):
                raise TypeError("regularization_coefficient must be a float or None")
            if regularization_coefficient < 0:
                raise ValueError("regularization_coefficient must be non-negative")

        self.__num_layers_conv += 1
        layer_name = 'conv%d' % self.__num_layers_conv
        self.__log('Adding convolutional layer %s...' % layer_name)

        if regularization_coefficient is None and self.__reg_coeff is not None:
            regularization_coefficient = self.__reg_coeff
        elif regularization_coefficient is None and self.__reg_coeff is None:
            regularization_coefficient = 0.0

        with self.__graph.as_default():
            layer = layers.convLayer(layer_name,
                                     self.__last_layer().output_size,
                                     filter_dimension,
                                     stride_length,
                                     activation_function,
                                     self.__weight_initializer,
                                     regularization_coefficient)

        self.__log('Filter dimensions: {0} Outputs: {1}'.format(filter_dimension, layer.output_size))

        self.__layers.append(layer)

    def add_pooling_layer(self, kernel_size, stride_length, pooling_type='max'):
        """
        Add a pooling layer to the model.

        :param kernel_size: an integer representing the width and height dimensions of the pooling operation
        :param stride_length: convolution stride length
        :param pooling_type: optional, the type of pooling operation
        """
        if len(self.__layers) < 1:
            raise RuntimeError("A pooling layer cannot be the first layer added to the model. "+
                               "Add an input layer with DPPModel.add_input_layer() first.")
        if not isinstance(kernel_size, int):
            raise TypeError("kernel_size must be an int")
        if kernel_size <= 0:
            raise ValueError("kernel_size must be positive")
        if not isinstance(stride_length, int):
            raise TypeError("stride_length must be an int")
        if stride_length <= 0:
            raise ValueError("stride_length must be positive")
        if not isinstance(pooling_type, str):
            raise TypeError("pooling_type must be a str")
        pooling_type = pooling_type.lower()
        if not pooling_type in self.__supported_pooling_types:
            raise ValueError("'"+pooling_type+"' is not one of the currently supported pooling types."+
                             " Choose one of: "+
                             " ".join("'"+x+"'" for x in self.__supported_pooling_types))

        self.__num_layers_pool += 1
        layer_name = 'pool%d' % self.__num_layers_pool
        self.__log('Adding pooling layer %s...' % layer_name)

        with self.__graph.as_default():
            layer = layers.poolingLayer(self.__last_layer().output_size, kernel_size, stride_length, pooling_type)

        self.__log('Outputs: %s' % layer.output_size)

        self.__layers.append(layer)

    def add_normalization_layer(self):
        """Add a local response normalization layer to the model"""
        if len(self.__layers) < 1:
            raise RuntimeError("A normalization layer cannot be the first layer added to the model. "+
                               "Add an input layer with DPPModel.add_input_layer() first.")

        self.__num_layers_norm += 1
        layer_name = 'norm%d' % self.__num_layers_pool
        self.__log('Adding pooling layer %s...' % layer_name)

        with self.__graph.as_default():
            layer = layers.normLayer(self.__last_layer().output_size)

        self.__layers.append(layer)

    def add_dropout_layer(self, p):
        """
        Add a DropOut layer to the model.

        :param p: the keep-probability parameter for the DropOut operation
        """
        if len(self.__layers) < 1:
            raise RuntimeError("A dropout layer cannot be the first layer added to the model. "+
                               "Add an input layer with DPPModel.add_input_layer() first.")
        if not isinstance(p, float):
            raise TypeError("p must be a float")
        if p < 0 or p >= 1:
            raise ValueError("p must be in range [0, 1)")

        self.__num_layers_dropout += 1
        layer_name = 'drop%d' % self.__num_layers_dropout
        self.__log('Adding dropout layer %s...' % layer_name)

        with self.__graph.as_default():
            layer = layers.dropoutLayer(self.__last_layer().output_size, p)

        self.__layers.append(layer)

    def add_batch_norm_layer(self):
        """Add a batch normalization layer to the model."""
        if len(self.__layers) < 1:
            raise RuntimeError("A batch norm layer cannot be the first layer added to the model.")

        self.__num_layers_batchnorm += 1
        layer_name = 'bn%d' % self.__num_layers_batchnorm
        self.__log('Adding batch norm layer %s...' % layer_name)

        with self.__graph.as_default():
            layer = layers.batchNormLayer(layer_name, self.__last_layer().output_size)

        self.__layers.append(layer)

    def add_fully_connected_layer(self, output_size, activation_function, regularization_coefficient=None):
        """
        Add a fully connected layer to the model.

        :param output_size: the number of units in the layer
        :param activation_function: optionally, the activation function to use
        :param regularization_coefficient: optionally, an L2 decay coefficient for this layer (overrides the coefficient
         set by set_regularization_coefficient)
        """
        if len(self.__layers) < 1:
            raise RuntimeError("A fully connected layer cannot be the first layer added to the model. "+
                               "Add an input layer with DPPModel.add_input_layer() first.")
        if not isinstance(output_size, int):
            raise TypeError("output_size must be an int")
        if output_size <= 0:
            raise ValueError("output_size must be positive")
        if not isinstance(activation_function, str):
            raise TypeError("activation_function must be a str")
        activation_function = activation_function.lower()
        if not activation_function in self.__supported_activation_functions:
            raise ValueError("'"+activation_function+"' is not one of the currently supported activation functions."+
                             " Choose one of: "+
                             " ".join("'"+x+"'" for x in self.__supported_activation_functions))
        if regularization_coefficient is not None:
            if not isinstance(regularization_coefficient, float):
                raise TypeError("regularization_coefficient must be a float or None")
            if regularization_coefficient < 0:
                raise ValueError("regularization_coefficient must be non-negative")

        self.__num_layers_fc += 1
        layer_name = 'fc%d' % self.__num_layers_fc
        self.__log('Adding fully connected layer %s...' % layer_name)

        reshape = self.__last_layer_outputs_volume()

        if regularization_coefficient is None and self.__reg_coeff is not None:
            regularization_coefficient = self.__reg_coeff
        if regularization_coefficient is None and self.__reg_coeff is None:
            regularization_coefficient = 0.0

        with self.__graph.as_default():
            layer = layers.fullyConnectedLayer(layer_name,
                                               self.__last_layer().output_size,
                                               output_size,
                                               reshape,
                                               self.__batch_size,
                                               activation_function,
                                               self.__weight_initializer,
                                               regularization_coefficient)

        self.__log('Inputs: {0} Outputs: {1}'.format(layer.input_size, layer.output_size))

        self.__layers.append(layer)

    def add_output_layer(self, regularization_coefficient=None, output_size=None):
        """
        Add an output layer to the network (affine layer where the number of units equals the number of network outputs)

        :param regularization_coefficient: optionally, an L2 decay coefficient for this layer (overrides the coefficient
         set by set_regularization_coefficient)
        :param output_size: optionally, override the output size of this layer. Typically not needed, but required for
        use cases such as creating the output layer before loading data.
        """
        if len(self.__layers) < 1:
            raise RuntimeError("An output layer cannot be the first layer added to the model. "+
                               "Add an input layer with DPPModel.add_input_layer() first.")
        if regularization_coefficient is not None:
            if not isinstance(regularization_coefficient, float):
                raise TypeError("regularization_coefficient must be a float or None")
            if regularization_coefficient < 0:
                raise ValueError("regularization_coefficient must be non-negative")
        if output_size is not None:
            if not isinstance(output_size, int):
                raise TypeError("output_size must be an int or None")
            if output_size <= 0:
                raise ValueError("output_size must be positive")
            if self.__problem_type == definitions.ProblemType.SEMANTICSEGMETNATION:
                raise RuntimeError("output_size should be None for problem_type semantic_segmentation")

        self.__log('Adding output layer...')

        reshape = self.__last_layer_outputs_volume()

        if regularization_coefficient is None and self.__reg_coeff is not None:
            regularization_coefficient = self.__reg_coeff
        if regularization_coefficient is None and self.__reg_coeff is None:
            regularization_coefficient = 0.0

        if output_size is None:
            if self.__problem_type == definitions.ProblemType.CLASSIFICATION:
                num_out = self.__total_classes
            elif self.__problem_type == definitions.ProblemType.REGRESSION:
                num_out = self.__num_regression_outputs
            elif self.__problem_type == definitions.ProblemType.SEMANTICSEGMETNATION:
                filter_dimension = [1, 1, self.__last_layer().output_size[3], 1]
            else:
                warnings.warn('Problem type is not recognized')
                exit()
        else:
            num_out = output_size

        with self.__graph.as_default():
            if self.__problem_type is definitions.ProblemType.SEMANTICSEGMETNATION:
                layer = layers.convLayer('output',
                                         self.__last_layer().output_size,
                                         filter_dimension,
                                         1,
                                         None,
                                         self.__weight_initializer,
                                         regularization_coefficient)
            else:
                layer = layers.fullyConnectedLayer('output',
                                                   self.__last_layer().output_size,
                                                   num_out,
                                                   reshape,
                                                   self.__batch_size,
                                                   None,
                                                   self.__weight_initializer,
                                                   regularization_coefficient)

        self.__log('Inputs: {0} Outputs: {1}'.format(layer.input_size, layer.output_size))

        self.__layers.append(layer)

    def load_dataset_from_directory_with_csv_labels(self, dirname, labels_file, column_number=False):
        """
        Loads the png images in the given directory into an internal representation, using the labels provided in a CSV
        file.

        :param dirname: the path of the directory containing the images
        :param labels_file: the path of the .csv file containing the labels
        :param column_number: the column number (zero-indexed) of the column in the csv file representing the label
        """
        if not isinstance(dirname, str):
            raise TypeError("dirname must be a str")
        if not os.path.isdir(dirname):
            raise ValueError("'"+dirname+"' does not exist")
        if not isinstance(labels_file, str):
            raise TypeError("labels_file must be a str")

        image_files = [os.path.join(dirname, name) for name in os.listdir(dirname) if
                       os.path.isfile(os.path.join(dirname, name)) & name.endswith('.png')]

        labels = loaders.read_csv_labels(labels_file, column_number)

        self.__total_raw_samples = len(image_files)
        self.__total_classes = len(set(labels))

        self.__log('Total raw examples is %d' % self.__total_raw_samples)
        self.__log('Total classes is %d' % self.__total_classes)
        self.__log('Parsing dataset...')

        with self.__graph.as_default():
            if self.__has_moderation:
                train_images, train_labels, test_images, test_labels, train_mf, test_mf = \
                    loaders.split_raw_data(image_files, labels, self.__train_test_split, self.__all_moderation_features,
                                           self.__training_augmentation_images, self.__training_augmentation_labels)
                self.__parse_dataset(train_images, train_labels, test_images, test_labels, train_mf=train_mf,
                                     test_mf=test_mf)
            else:
                train_images, train_labels, test_images, test_labels = loaders.split_raw_data(image_files, labels,
                                                                                              self.__train_test_split,
                                                                                              None,
                                                                                              self.__training_augmentation_images,
                                                                                              self.__training_augmentation_labels)
                self.__parse_dataset(train_images, train_labels, test_images, test_labels)

    def load_dataset_from_directory_with_segmentation_masks(self, dirname, seg_dirname):
        """
        Loads the png images in the given directory into an internal representation, using binary segmentation
        masks from another file with the same filename as ground truth.

        :param dirname: the path of the directory containing the images
        :param seg_dirname: the path of the directory containing ground-truth binary segmentation masks
        """

        if self.__problem_type is not definitions.ProblemType.SEMANTICSEGMETNATION:
            warnings.warn('Trying to load a segmentation dataset, but the problem type is not properly set.')
            exit()

        image_files = [os.path.join(dirname, name) for name in os.listdir(dirname) if
                       os.path.isfile(os.path.join(dirname, name)) & name.endswith('.png')]

        seg_files = [os.path.join(seg_dirname, name) for name in os.listdir(seg_dirname) if
                     os.path.isfile(os.path.join(seg_dirname, name)) & name.endswith('.png')]

        self.__total_raw_samples = len(image_files)

        self.__log('Total raw examples is %d' % self.__total_raw_samples)
        self.__log('Parsing dataset...')

        with self.__graph.as_default():
            if self.__has_moderation:
                train_images, train_labels, test_images, test_labels, train_mf, test_mf = \
                    loaders.split_raw_data(image_files, seg_files, self.__train_test_split,
                                           self.__all_moderation_features, self.__training_augmentation_images,
                                           self.__training_augmentation_labels, split_labels=False)
                self.__parse_dataset(train_images, train_labels, test_images, test_labels, train_mf=train_mf,
                                     test_mf=test_mf)
            else:
                train_images, train_labels, test_images, test_labels = loaders.split_raw_data(image_files, seg_files,
                                                                                              self.__train_test_split,
                                                                                              None,
                                                                                              self.__training_augmentation_images,
                                                                                              self.__training_augmentation_labels,
                                                                                              split_labels=False)
                self.__parse_dataset(train_images, train_labels, test_images, test_labels)



    def load_ippn_dataset_from_directory(self, dirname, column='strain'):
        """Loads the RGB images and species labels from the International Plant Phenotyping Network dataset."""

        if column == 'treatment':
            labels, ids = loaders.read_csv_labels_and_ids(os.path.join(dirname, 'Metadata.csv'), 2, 0)
        elif column == 'strain':
            labels, ids = loaders.read_csv_labels_and_ids(os.path.join(dirname, 'Metadata.csv'), 1, 0)
        elif column == 'DAG':
            labels, ids = loaders.read_csv_labels_and_ids(os.path.join(dirname, 'Metadata.csv'), 3, 0)
        else:
            warnings.warn('Unknown column in IPPN dataset')
            exit()

        image_files = [os.path.join(dirname, id + '_rgb.png') for id in ids]

        self.__total_raw_samples = len(image_files)

        if self.__problem_type == definitions.ProblemType.CLASSIFICATION:
            self.__total_classes = len(set(labels))

            # transform into numerical one-hot labels
            with self.__graph.as_default():
                labels = loaders.string_labels_to_sequential(labels)
                labels = tf.one_hot(labels, self.__total_classes)

            self.__log('Total classes is %d' % self.__total_classes)
        elif self.__problem_type == definitions.ProblemType.REGRESSION:
            labels = [[label] for label in labels]

        self.__log('Total raw examples is %d' % self.__total_raw_samples)
        self.__log('Parsing dataset...')

        # split data
        with self.__graph.as_default():
            if self.__has_moderation:
                train_images, train_labels, test_images, test_labels, train_mf, test_mf = \
                    loaders.split_raw_data(image_files, labels, self.__train_test_split, self.__all_moderation_features,
                                           self.__training_augmentation_images, self.__training_augmentation_labels)
                self.__parse_dataset(train_images, train_labels, test_images, test_labels, train_mf=train_mf,
                                     test_mf=test_mf)
            else:
                train_images, train_labels, test_images, test_labels = loaders.split_raw_data(image_files, labels,
                                                                                              self.__train_test_split,
                                                                                              None,
                                                                                              self.__training_augmentation_images,
                                                                                              self.__training_augmentation_labels)
                self.__parse_dataset(train_images, train_labels, test_images, test_labels)


    def load_ippn_tray_dataset_from_directory(self, dirname):
        """
        Loads the RGB tray images and plant bounding box labels from the International Plant Phenotyping Network
        dataset.
        """

        images = [os.path.join(dirname, name) for name in os.listdir(dirname) if
                  os.path.isfile(os.path.join(dirname, name)) & name.endswith('_rgb.png')]

        label_files = [os.path.join(dirname, name) for name in os.listdir(dirname) if
                       os.path.isfile(os.path.join(dirname, name)) & name.endswith('_bbox.csv')]

        labels = [loaders.read_csv_labels(label_file) for label_file in label_files]

        self.__all_labels = []

        for label in labels:
            self.__all_labels.append([loaders.box_coordinates_to_pascal_voc_coordinates(l) for l in label])

        self.__total_raw_samples = len(images)

        self.__log('Total raw examples is %d' % self.__total_raw_samples)
        self.__log('Parsing dataset...')

        # do preprocessing
        images = self.__apply_preprocessing(images)

        # prepare images for training (if there are any labels loaded)
        if self.__all_labels is not None:
            with self.__graph.as_default():
                # split data
                train_images, train_labels, test_images, test_labels = loaders.split_raw_data(images, self.__all_labels,
                                                                                              self.__train_test_split,
                                                                                              None,
                                                                                              self.__training_augmentation_images,
                                                                                              self.__training_augmentation_labels)

                # create batches of input data and labels for training
                self.__parse_dataset(train_images, train_labels, test_images, test_labels)

    def load_ippn_leaf_count_dataset_from_directory(self, dirname):
        """Loads the RGB images and species labels from the International Plant Phenotyping Network dataset."""
        if self.__image_height is None or self.__image_width is None or self.__image_depth is None:
            raise RuntimeError("Image dimensions need to be set before loading data."+
                               " Try using DPPModel.set_image_dimensions() first.")
        if self.__maximum_training_batches is None:
            raise RuntimeError("The number of maximum training epochs needs to be set before loading data."+
                               " Try using DPPModel.set_maximum_training_epochs() first.")

        labels, ids = loaders.read_csv_labels_and_ids(os.path.join(dirname, 'Leaf_counts.csv'), 1, 0)

        # labels must be lists
        labels = [[label] for label in labels]

        image_files = [os.path.join(dirname, id + '_rgb.png') for id in ids]

        self.__total_raw_samples = len(image_files)

        self.__log('Total raw examples is %d' % self.__total_raw_samples)
        self.__log('Parsing dataset...')

        with self.__graph.as_default():
            train_images, train_labels, test_images, test_labels = loaders.split_raw_data(image_files, labels,
                                                                                          self.__train_test_split, None,
                                                                                          self.__training_augmentation_images,
                                                                                          self.__training_augmentation_labels)
            self.__parse_dataset(train_images, train_labels, test_images, test_labels)

    def load_inra_dataset_from_directory(self, dirname):
        """Loads the RGB images and labels from the INRA dataset."""

        labels, ids = loaders.read_csv_labels_and_ids(os.path.join(dirname, 'AutomatonImages.csv'), 1, 3, character=';')

        # Remove the header line
        labels.pop(0)
        ids.pop(0)

        image_files = [os.path.join(dirname, id) for id in ids]

        self.__total_raw_samples = len(image_files)
        self.__total_classes = len(set(labels))

        # transform into numerical one-hot labels
        labels = loaders.string_labels_to_sequential(labels)
        labels = tf.one_hot(labels, self.__total_classes)

        self.__log('Total raw examples is %d' % self.__total_raw_samples)
        self.__log('Total classes is %d' % self.__total_classes)
        self.__log('Parsing dataset...')

        # split data
        with self.__graph.as_default():
            if self.__has_moderation:
                train_images, train_labels, test_images, test_labels, train_mf, test_mf = \
                    loaders.split_raw_data(image_files, labels, self.__train_test_split, self.__all_moderation_features,
                                           self.__training_augmentation_images, self.__training_augmentation_labels)
                self.__parse_dataset(train_images, train_labels, test_images, test_labels, train_mf=train_mf,
                                     test_mf=test_mf)
            else:
                train_images, train_labels, test_images, test_labels = loaders.split_raw_data(image_files, labels,
                                                                                              self.__train_test_split,
                                                                                              None,
                                                                                              self.__training_augmentation_images,
                                                                                              self.__training_augmentation_labels)
                self.__parse_dataset(train_images, train_labels, test_images, test_labels)

    def load_cifar10_dataset_from_directory(self, dirname):
        """
        Loads the images and labels from a directory containing the CIFAR-10 image classification dataset as
        downloaded by nvidia DIGITS.
        """

        train_dir = os.path.join(dirname, 'train')
        test_dir = os.path.join(dirname, 'test')
        self.__total_classes = 10
        self.__queue_capacity = 60000

        with self.__graph.as_default():
            train_labels, train_images = loaders.read_csv_labels_and_ids(os.path.join(train_dir, 'train.txt'), 1, 0,
                                                                         character=' ')

            # transform into numerical one-hot labels
            train_labels = [int(label) for label in train_labels]
            train_labels = tf.one_hot(train_labels, self.__total_classes)

            test_labels, test_images = loaders.read_csv_labels_and_ids(os.path.join(test_dir, 'test.txt'), 1, 0,
                                                                       character=' ')

            # transform into numerical one-hot labels
            test_labels = [int(label) for label in test_labels]
            test_labels = tf.one_hot(test_labels, self.__total_classes)

            self.__total_raw_samples = len(train_images) + len(test_images)

            self.__log('Total raw examples is %d' % self.__total_raw_samples)
            self.__log('Total classes is %d' % self.__total_classes)
            self.__log('Parsing dataset...')

            # create batches of input data and labels for training
            self.__parse_dataset(train_images, train_labels, test_images, test_labels)

    def load_dataset_from_directory_with_auto_labels(self, dirname):
        """Loads the png images in the given directory, using subdirectories to separate classes."""

        # Load all file names and labels into arrays
        subdirs = filter(lambda item: os.path.isdir(item) & (item != '.DS_Store'),
                         [os.path.join(dirname, f) for f in os.listdir(dirname)])

        num_classes = len(subdirs)

        image_files = []
        labels = np.array([])

        for sd in subdirs:
            image_paths = [os.path.join(sd, name) for name in os.listdir(sd) if
                           os.path.isfile(os.path.join(sd, name)) & name.endswith('.png')]
            image_files = image_files + image_paths

            # for one-hot labels
            current_labels = np.zeros((num_classes, len(image_paths)))
            current_labels[self.__total_classes, :] = 1
            labels = np.hstack([labels, current_labels]) if labels.size else current_labels
            self.__total_classes += 1

        labels = tf.transpose(labels)

        self.__total_raw_samples = len(image_files)

        self.__log('Total raw examples is %d' % self.__total_raw_samples)
        self.__log('Total classes is %d' % self.__total_classes)
        self.__log('Parsing dataset...')

        # split data
        with self.__graph.as_default():
            if self.__has_moderation:
                train_images, train_labels, test_images, test_labels, train_mf, test_mf = \
                    loaders.split_raw_data(image_files, labels, self.__train_test_split,
                                           moderation_features=self.__all_moderation_features)
                self.__parse_dataset(train_images, train_labels, test_images, test_labels, train_mf=train_mf,
                                     test_mf=test_mf)
            else:
                train_images, train_labels, test_images, test_labels = loaders.split_raw_data(image_files, labels,
                                                                                              self.__train_test_split)
                self.__parse_dataset(train_images, train_labels, test_images, test_labels)

    def load_lemnatec_images_from_directory(self, dirname):
        """
        Loads the RGB (VIS) images from a Lemnatec plant scanner image dataset. Unless you only want to do
        preprocessing, regression or classification labels MUST be loaded first.
        """

        # Load all snapshot subdirectories
        subdirs = filter(lambda item: os.path.isdir(item) & (item != '.DS_Store'),
                         [os.path.join(dirname, f) for f in os.listdir(dirname)])

        image_files = []

        # Load the VIS images in each subdirectory
        for sd in subdirs:
            image_paths = [os.path.join(sd, name) for name in os.listdir(sd) if
                           os.path.isfile(os.path.join(sd, name)) & name.startswith('VIS_SV_')]

            image_files = image_files + image_paths

        # Put the image files in the order of the IDs (if there are any labels loaded)
        sorted_paths = []

        if self.__all_labels is not None:
            for image_id in self.__all_ids:
                path = filter(lambda item: item.endswith(image_id), [p for p in image_files])
                assert len(path) == 1, 'Found no image or multiple images for %r' % image_id
                sorted_paths.append(path[0])
        else:
            sorted_paths = image_files

        self.__total_raw_samples = len(sorted_paths)

        self.__log('Total raw examples is %d' % self.__total_raw_samples)
        self.__log('Parsing dataset...')

        # do preprocessing
        images = self.__apply_preprocessing(sorted_paths)

        # prepare images for training (if there are any labels loaded)

        if self.__all_labels is not None:
            labels = self.__all_labels

            with self.__graph.as_default():
                if self.__has_moderation:
                    train_images, train_labels, test_images, test_labels, train_mf, test_mf = \
                        loaders.split_raw_data(images, labels, self.__train_test_split, self.__all_moderation_features,
                                               self.__training_augmentation_images, self.__training_augmentation_labels)
                    self.__parse_dataset(train_images, train_labels, test_images, test_labels, train_mf=train_mf,
                                         test_mf=test_mf)
                else:
                    train_images, train_labels, test_images, test_labels = loaders.split_raw_data(images, labels,
                                                                                                  self.__train_test_split,
                                                                                                  None,
                                                                                                  self.__training_augmentation_images,
                                                                                                  self.__training_augmentation_labels)
                    self.__parse_dataset(train_images, train_labels, test_images, test_labels)

    def load_images_from_list(self, image_files):
        """
        Loads images from a list of file names (strings). Unless you only want to do preprocessing,
        regression or classification labels MUST be loaded first.
        """

        self.__total_raw_samples = len(image_files)

        self.__log('Total raw examples is %d' % self.__total_raw_samples)
        self.__log('Parsing dataset...')

        # do preprocessing
        images = self.__apply_preprocessing(image_files)

        # prepare images for training (if there are any labels loaded)
        if self.__all_labels is not None:
            # split data
            with self.__graph.as_default():
                labels = self.__all_labels

                if self.__has_moderation:
                    train_images, train_labels, test_images, test_labels, train_mf, test_mf = \
                        loaders.split_raw_data(images, labels, self.__train_test_split, self.__all_moderation_features,
                                               self.__training_augmentation_images, self.__training_augmentation_labels)
                    self.__parse_dataset(train_images, train_labels, test_images, test_labels, train_mf=train_mf,
                                         test_mf=test_mf)
                else:
                    train_images, train_labels, test_images, test_labels = loaders.split_raw_data(images, labels,
                                                                                                  self.__train_test_split,
                                                                                                  None,
                                                                                                  self.__training_augmentation_images,
                                                                                                  self.__training_augmentation_labels)
                    self.__parse_dataset(train_images, train_labels, test_images, test_labels)
        else:
            with self.__graph.as_default():
                self.__parse_images(images)

    def load_multiple_labels_from_csv(self, filepath, id_column=0):
        """
        Load multiple labels from a CSV file, for instance values for regression.
        Parameter id_column is the column number specifying the image file name.
        """

        self.__all_labels, self.__all_ids = loaders.read_csv_multi_labels_and_ids(filepath, id_column)

    def load_images_with_ids_from_directory(self, dir):
        """Loads images from a directroy, relating them to labels by the IDs which were loaded from a CSV file"""

        # Load all images in directory
        image_files = [os.path.join(dir, name) for name in os.listdir(dir) if
                       os.path.isfile(os.path.join(dir, name)) & name.endswith('.png')]

        # Put the image files in the order of the IDs (if there are any labels loaded)
        sorted_paths = []

        if self.__all_labels is not None:
            for image_id in self.__all_ids:
                path = filter(lambda item: item.endswith('/' + image_id), [p for p in image_files])
                assert len(path) == 1, 'Found no image or multiple images for %r' % image_id
                sorted_paths.append(path[0])
        else:
            sorted_paths = image_files

        self.__total_raw_samples = len(sorted_paths)

        self.__log('Total raw examples is %d' % self.__total_raw_samples)
        self.__log('Parsing dataset...')

        # do preprocessing
        images = self.__apply_preprocessing(sorted_paths)

        # prepare images for training (if there are any labels loaded)
        if self.__all_labels is not None:
            labels = self.__all_labels

            with self.__graph.as_default():
                if self.__has_moderation:
                    train_images, train_labels, test_images, test_labels, train_mf, test_mf = \
                        loaders.split_raw_data(images, labels, self.__train_test_split, self.__all_moderation_features,
                                               self.__training_augmentation_images, self.__training_augmentation_labels)
                    self.__parse_dataset(train_images, train_labels, test_images, test_labels, train_mf=train_mf,
                                         test_mf=test_mf)
                else:
                    train_images, train_labels, test_images, test_labels = loaders.split_raw_data(images, labels,
                                                                                                  self.__train_test_split,
                                                                                                  None,
                                                                                                  self.__training_augmentation_images,
                                                                                                  self.__training_augmentation_labels)
                    self.__parse_dataset(train_images, train_labels, test_images, test_labels)

    def load_training_augmentation_dataset_from_directory_with_csv_labels(self, dirname, labels_file, column_number=1,
                                                                          id_column_number=0):
        """
        Loads the png images from a directory as training augmentation images, using the labels provided in a CSV file.

        :param dirname: the path of the directory containing the images
        :param labels_file: the path of the .csv file containing the labels
        :param column_number: the column number (zero-indexed) of the column in the csv file representing the label
        :param id_column_number: the column number (zero-indexed) representing the file ID
        """

        image_files = [os.path.join(dirname, name) for name in os.listdir(dirname) if
                       os.path.isfile(os.path.join(dirname, name)) & name.endswith('.png')]

        labels, ids = loaders.read_csv_labels_and_ids(labels_file, column_number, id_column_number)

        sorted_paths = []

        for image_id in ids:
            path = filter(lambda item: item.endswith('/' + image_id), [p for p in image_files])
            assert len(path) == 1, 'Found no image or multiple images for %r' % image_id
            sorted_paths.append(path[0])

        self.__training_augmentation_images = sorted_paths
        self.__training_augmentation_labels = labels

    def load_pascal_voc_labels_from_directory(self, dir):
        """Loads single per-image bounding boxes from XML files in Pascal VOC format."""

        self.__all_ids = []
        self.__all_labels = []

        file_paths = [os.path.join(dir, name) for name in os.listdir(dir) if
                      os.path.isfile(os.path.join(dir, name)) & name.endswith('.xml')]

        for voc_file in file_paths:
            id, x_min, x_max, y_min, y_max = loaders.read_single_bounding_box_from_pascal_voc(voc_file)

            # re-scale coordinates if images are being resized
            if self.__resize_images:
                x_min = int(x_min * (float(self.__image_width) / self.__image_width_original))
                x_max = int(x_max * (float(self.__image_width) / self.__image_width_original))
                y_min = int(y_min * (float(self.__image_height) / self.__image_height_original))
                y_max = int(y_max * (float(self.__image_height) / self.__image_height_original))

            self.__all_ids.append(id)
            self.__all_labels.append([x_min, x_max, y_min, y_max])

    def __apply_preprocessing(self, images):
        if not len(self.__preprocessing_steps) == 0:
            self.__log('Performing preprocessing steps...')

            if not os.path.isdir(self.__processed_images_dir):
                os.mkdir(self.__processed_images_dir)

            for step in self.__preprocessing_steps:
                if step == 'auto-segmentation':
                    self.__log('Performing auto-segmentation...')

                    self.__log('Initializing bounding box regressor model...')
                    bbr = networks.boundingBoxRegressor(height=self.__image_height, width=self.__image_width)

                    self.__log('Performing bounding box estimation...')
                    bbs = bbr.forward_pass(images)

                    bbr.shut_down()
                    bbr = None

                    images = zip(images, bbs)

                    self.__log('Bounding box estimation finished, performing segmentation...')

                    processed_images = Parallel(n_jobs=self.__num_threads) \
                        (delayed(preprocessing.do_parallel_auto_segmentation)
                         (i[0], i[1], self.__processed_images_dir, self.__image_height, self.__image_width) for i in
                         images)

                    images = processed_images

        return images

    def __parse_dataset(self, train_images, train_labels, test_images, test_labels, image_type='png', train_mf=None,
                        test_mf=None):
        """Takes training and testing images and labels, creates input queues internally to this instance"""
        with self.__graph.as_default():
            # house keeping
            if isinstance(train_images, tf.Tensor):
                self.__total_training_samples = train_images.get_shape().as_list()[0]
            else:
                self.__total_training_samples = len(train_images)

            if self.__total_training_samples is None:
                self.__total_training_samples = int(self.__total_raw_samples * self.__train_test_split)

            # moderation features queues
            if train_mf is not None:
                train_moderation_queue = tf.train.slice_input_producer([train_mf], shuffle=False)
                self.__train_moderation_features = tf.cast(train_moderation_queue[0], tf.float32)

            if test_mf is not None:
                test_moderation_queue = tf.train.slice_input_producer([test_mf], shuffle=False)
                self.__test_moderation_features = tf.cast(test_moderation_queue[0], tf.float32)

            # calculate number of batches to run
            batches_per_epoch = self.__total_training_samples / float(self.__batch_size)
            self.__maximum_training_batches = int(self.__maximum_training_batches * batches_per_epoch)

            self.__log('Batches per epoch: {:f}'.format(batches_per_epoch))
            self.__log('Running to {0} batches'.format(self.__maximum_training_batches))

            if self.__batch_size > self.__total_training_samples:
                self.__log('Less than one batch in training set, exiting now')
                exit()

            # create input queues
            train_input_queue = tf.train.slice_input_producer([train_images, train_labels], shuffle=False)
            test_input_queue = tf.train.slice_input_producer([test_images, test_labels], shuffle=False)

            if self.__problem_type is definitions.ProblemType.SEMANTICSEGMETNATION:
                self.__test_labels = tf.image.decode_png(tf.read_file(test_input_queue[1]), channels=1)
                self.__train_labels = tf.image.decode_png(tf.read_file(train_input_queue[1]),
                                                          channels=1)

                # normalize to 1.0
                self.__train_labels = tf.image.convert_image_dtype(self.__train_labels, dtype=tf.float32)
                self.__test_labels = tf.image.convert_image_dtype(self.__test_labels, dtype=tf.float32)

                # resize if we are using that
                if self.__resize_images:
                    self.__train_labels = tf.image.resize_images(self.__train_labels,
                                                                 [self.__image_height, self.__image_width])
                    self.__test_labels = tf.image.resize_images(self.__test_labels,
                                                                [self.__image_height, self.__image_width])

                    # make into a binary mask
                    self.__test_labels = tf.reduce_mean(self.__test_labels, axis=2)
                    self.__train_labels = tf.reduce_mean(self.__train_labels, axis=2)
            else:
                self.__test_labels = test_input_queue[1]
                self.__train_labels = train_input_queue[1]

            # pre-processing for training and testing images
            if image_type is 'jpg':
                self.__train_images = tf.image.decode_jpeg(tf.read_file(train_input_queue[0]),
                                                           channels=self.__image_depth)
                self.__test_images = tf.image.decode_jpeg(tf.read_file(test_input_queue[0]),
                                                          channels=self.__image_depth)
            else:
                self.__train_images = tf.image.decode_png(tf.read_file(train_input_queue[0]),
                                                          channels=self.__image_depth)
                self.__test_images = tf.image.decode_png(tf.read_file(test_input_queue[0]), channels=self.__image_depth) ## HERE [0]

            # convert images to float and normalize to 1.0
            self.__train_images = tf.image.convert_image_dtype(self.__train_images, dtype=tf.float32)
            self.__test_images = tf.image.convert_image_dtype(self.__test_images, dtype=tf.float32)

            if self.__resize_images is True:
                self.__train_images = tf.image.resize_images(self.__train_images,
                                                             [self.__image_height, self.__image_width])
                self.__test_images = tf.image.resize_images(self.__test_images,
                                                            [self.__image_height, self.__image_width])

            if self.__augmentation_crop is True:
                self.__image_height = int(self.__image_height * self.__crop_amount)
                self.__image_width = int(self.__image_width * self.__crop_amount)

                self.__train_images = tf.random_crop(self.__train_images, [self.__image_height, self.__image_width, 3])
                self.__test_images = tf.image.resize_image_with_crop_or_pad(self.__test_images, self.__image_height,
                                                                            self.__image_width)

            if self.__crop_or_pad_images is True:
                # pad or crop to deal with images of different sizes
                self.__train_images = tf.image.resize_image_with_crop_or_pad(self.__train_images, self.__image_height,
                                                                             self.__image_width)
                self.__test_images = tf.image.resize_image_with_crop_or_pad(self.__test_images, self.__image_height,
                                                                            self.__image_width)

                if self.__problem_type == definitions.ProblemType.SEMANTICSEGMETNATION:
                    self.__train_labels = tf.image.resize_image_with_crop_or_pad(self.__train_labels,
                                                         self.__image_height, self.__image_width)
                    self.__test_labels = tf.image.resize_image_with_crop_or_pad(self.__test_labels,
                                                        self.__image_height, self.__image_width)

            if self.__augmentation_flip_horizontal is True:
                # apply flip horizontal augmentation
                self.__train_images = tf.image.random_flip_left_right(self.__train_images)

            if self.__augmentation_flip_vertical is True:
                # apply flip vertical augmentation
                self.__train_images = tf.image.random_flip_up_down(self.__train_images)

            if self.__augmentation_contrast is True:
                # apply random contrast and brightness augmentation
                self.__train_images = tf.image.random_brightness(self.__train_images, max_delta=63)
                self.__train_images = tf.image.random_contrast(self.__train_images, lower=0.2, upper=1.8)

            # mean-center all inputs
            self.__train_images = tf.image.per_image_standardization(self.__train_images)
            self.__test_images = tf.image.per_image_standardization(self.__test_images)

            # define the shape of the image tensors so it matches the shape of the images
            self.__train_images.set_shape([self.__image_height, self.__image_width, self.__image_depth])
            self.__test_images.set_shape([self.__image_height, self.__image_width, self.__image_depth])


    def __parse_images(self, images, image_type='png'):
        """Takes some images as input, creates producer of processed images internally to this instance"""
        with self.__graph.as_default():
            input_queue = tf.train.string_input_producer(images, shuffle=False)

            reader = tf.WholeFileReader()
            key, file = reader.read(input_queue)

            # pre-processing for all images

            if image_type is 'jpg':
                input_images = tf.image.decode_jpeg(file, channels=self.__image_depth)
            else:
                input_images = tf.image.decode_png(file, channels=self.__image_depth)

            # convert images to float and normalize to 1.0
            input_images = tf.image.convert_image_dtype(input_images, dtype=tf.float32)

            if self.__resize_images is True:
                input_images = tf.image.resize_images(input_images, [self.__image_height, self.__image_width])

            if self.__augmentation_crop is True:
                self.__image_height = int(self.__image_height * self.__crop_amount)
                self.__image_width = int(self.__image_width * self.__crop_amount)
                input_images = tf.image.resize_image_with_crop_or_pad(input_images, self.__image_height,
                                                                      self.__image_width)

            if self.__crop_or_pad_images is True:
                # pad or crop to deal with images of different sizes
                input_images = tf.image.resize_image_with_crop_or_pad(input_images, self.__image_height,
                                                                      self.__image_width)

            # mean-center all inputs
            input_images = tf.image.per_image_standardization(input_images)

            # define the shape of the image tensors so it matches the shape of the images
            input_images.set_shape([self.__image_height, self.__image_width, self.__image_depth])

            self.__all_images = input_images<|MERGE_RESOLUTION|>--- conflicted
+++ resolved
@@ -905,7 +905,7 @@
                     final_width = (self.__image_width // patch_width) * patch_width
                     total_outputs = np.empty([1, final_height, final_width])
                 else:
-                    total_outputs = np.empty([1, final_height, final_width])
+                    total_outputs = np.empty([1, self.__image_height, self.__image_width])
             else:
                 warnings.warn('Problem type is not recognized')
                 exit()
@@ -938,11 +938,6 @@
 
             self.__initialize_queue_runners()
 
-<<<<<<< HEAD
-            for i in range(int(num_batches)):
-                xx = self.__session.run(x_pred)
-                total_outputs = np.append(total_outputs, xx, axis=0)
-=======
             if self.__with_patching:
                 num_patch_rows = final_height // patch_height
                 num_patch_cols = final_width // patch_width
@@ -980,7 +975,6 @@
                 for i in range(int(num_batches)):
                     xx = self.__session.run(x_pred)
                     total_outputs = np.append(total_outputs, xx, axis=0)
->>>>>>> 8abfc14b
 
             # delete weird first row
             total_outputs = np.delete(total_outputs, 0, 0)
