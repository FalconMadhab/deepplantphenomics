--- conflicted
+++ resolved
@@ -69,19 +69,11 @@
         self.__supported_weight_initializers = ['normal', 'xavier']
         self.__supported_activation_functions = ['relu', 'tanh', 'lrelu', 'selu']
         self.__supported_pooling_types = ['max', 'avg']
-<<<<<<< HEAD
-        self.__supported_loss_fns_cls = ['softmax cross entropy'] # supported loss functions for classification
-        self.__supported_loss_fns_reg = ['l2', 'l1', 'smooth l1', 'log loss']                # ... regression
-        self.__supported_loss_fns_ss = ['sigmoid cross entropy']                             # ... semantic segmentation
-        self.__supported_loss_fns_od = ['yolo']                                              # ... object detection
-        self.__supported_predefined_models = ['vgg-16', 'alexnet', 'yolov2', 'xsmall', 'small', 'medium', 'large']
-=======
         self.__supported_loss_fns_cls = ['softmax cross entropy']  # supported loss functions for classification
         self.__supported_loss_fns_reg = ['l2', 'l1', 'smooth l1', 'log loss']               # ... regression
         self.__supported_loss_fns_ss = ['sigmoid cross entropy']                            # ... semantic segmentation
         self.__supported_loss_fns_od = ['yolo']                                             # ... object detection
-        self.__supported_predefined_models = ['vgg-16', 'alexnet', 'xsmall', 'small', 'medium', 'large']
->>>>>>> dc730501
+        self.__supported_predefined_models = ['vgg-16', 'alexnet', 'yolov2', 'xsmall', 'small', 'medium', 'large']
 
         # Augmentation options
         self.__augmentation_flip_horizontal = False
@@ -873,12 +865,7 @@
             elif self.__problem_type == definitions.ProblemType.SEMANTIC_SEGMETNATION:
                 # define cost function based on which one was selected via set_loss_function
                 if self.__loss_fn == 'sigmoid cross entropy':
-<<<<<<< HEAD
                     pixel_loss = tf.reduce_mean(tf.nn.sigmoid_cross_entropy_with_logits(logits=xx, labels=y))
-=======
-                    pixel_loss = tf.reduce_mean(tf.nn.sigmoid_cross_entropy_with_logits(
-                        logits=xx, labels=y[:, :, :, 0]))
->>>>>>> dc730501
                 # define the cost
                 self.__graph_ops['cost'] = tf.squeeze(tf.add(pixel_loss, l2_cost))
             elif self.__problem_type == definitions.ProblemType.OBJECT_DETECTION:
@@ -1069,18 +1056,12 @@
             elif self.__problem_type == definitions.ProblemType.SEMANTIC_SEGMETNATION:
                 if self.__testing:
                     self.__graph_ops['test_losses'] = tf.reduce_mean(tf.nn.sigmoid_cross_entropy_with_logits(
-<<<<<<< HEAD
-                    logits=self.__graph_ops['x_test_predicted'], labels=self.__graph_ops['y_test']), axis=2)
+                        logits=self.__graph_ops['x_test_predicted'],
+                        labels=self.__graph_ops['y_test']),
+                        axis=2)
                     self.__graph_ops['test_losses'] = tf.reshape(tf.reduce_mean(self.__graph_ops['test_losses'],
                                                                                 axis=1),
                                                                  [self.__batch_size])
-=======
-                        logits=self.__graph_ops['x_test_predicted'],
-                        labels=self.__graph_ops['y_test'][:, :, :, 0]),
-                        axis=2)
-                    self.__graph_ops['test_losses'] = tf.transpose(
-                        tf.reduce_mean(self.__graph_ops['test_losses'], axis=1))
->>>>>>> dc730501
                 if self.__validation:
                     self.__graph_ops['val_losses'] = tf.reduce_mean(tf.nn.sigmoid_cross_entropy_with_logits(
                         logits=self.__graph_ops['x_val_predicted'], labels=self.__graph_ops['y_val']),
