import tensorflow.compat.v1 as tf
import xml.etree.ElementTree as Tree
import numpy as np
import random
import os
import datetime


def split_raw_data(images, labels, test_ratio=0, validation_ratio=0, moderation_features=None, augmentation_images=None,
                   augmentation_labels=None, split_labels=True, force_mask_creation=False):
    """Currently depends on test/validation_ratio being 0 when not using test/validation"""
    # serialize labels if they are lists (e.g. for regression)
    if isinstance(labels, list):
        if split_labels:
            labels = [' '.join(map(str, label)) for label in labels]

<<<<<<< HEAD
    # Get the mask that generates the train/test/val split of the dataset
    n_aug = len(augmentation_labels) if augmentation_images is not None and augmentation_labels is not None else 0
    mask = _get_split_mask(test_ratio, validation_ratio, len(labels), n_aug, force_mask_creation)

    # If we're using a training augmentation set, add them to the rest of the dataset
    if augmentation_images is not None and augmentation_labels is not None:
        images = images + augmentation_images
        labels = labels + augmentation_labels
=======
    # check if there is a previously saved mask to load from current directory
    mask = []
    try:
        prev_mask_file = open("mask_ckpt.txt", "r", encoding='utf-8-sig')
        found_prev_mask_file = True

        print('{0}: {1}'.format(datetime.datetime.now().strftime("%I:%M%p"),
                                "Previous mask found. Loading 'mask_ckpt.txt'"))
        for line in prev_mask_file:
            mask.append(int(line.rstrip()))
        prev_mask_file.close()
    except Exception:
        found_prev_mask_file = False

    if not found_prev_mask_file:  # we build the mask
        print('{0}: {1}'.format(datetime.datetime.now().strftime("%I:%M%p"),
                                'No previous mask found. Building new mask.'))
        total_samples = len(labels)
        mask = [0] * total_samples
        val_mask_num = 1  # this changes depending on whether we are using testing or not
        val_start_idx = 0  # if no testing then we idx from beginning, else we change this if there is testing

        if test_ratio != 0:
            # creating a mask [1,1,1,...,0,0,0]
            num_test = int(total_samples * test_ratio)
            mask[:num_test] = [1] * num_test
            val_mask_num = 2
            val_start_idx = num_test

        if validation_ratio != 0:
            # if test_ratio != 0 then val_num_mask = 2 and we will create a mask as [1,1,1,...,2,2,2,...,0,0,0,...]
            # otherwise we will only have train and validation thus creating a mask as [1,1,1,...,0,0,0]
            num_val = int(total_samples * validation_ratio)
            mask[val_start_idx: val_start_idx + num_val] = [val_mask_num] * num_val

        # If we're using a training augmentation set, add them to the training portion
        if augmentation_images is not None and augmentation_labels is not None:
            images = images + augmentation_images
            labels = labels + augmentation_labels
            mask = mask + ([0] * len(augmentation_labels))

        # make the split random <-- ESSENTIAL
        random.shuffle(mask)

        # save the mask file in current directory for future use
        prev_mask_file = open('mask_ckpt.txt', 'w+', encoding='utf-8')
        for entry in mask:
            prev_mask_file.write(str(entry) + '\n')
        prev_mask_file.close()
>>>>>>> d0fdd95d

    # create partitions, we set train/validation to None if they're not being used
    if test_ratio != 0 and validation_ratio != 0:
        train_images, test_images, val_images = tf.dynamic_partition(images, mask, 3)
        train_labels, test_labels, val_labels = tf.dynamic_partition(labels, mask, 3)
    elif test_ratio != 0 and validation_ratio == 0:
        train_images, test_images = tf.dynamic_partition(images, mask, 2)
        train_labels, test_labels = tf.dynamic_partition(labels, mask, 2)
        val_images, val_labels = None, None
    elif test_ratio == 0 and validation_ratio != 0:
        train_images, val_images = tf.dynamic_partition(images, mask, 2)
        train_labels, val_labels = tf.dynamic_partition(labels, mask, 2)
        test_images, test_labels = None, None
    else:
        # We are just training, but we still need partitions for rest of the code to interact with.
        # dynamic_partition returns a list, which is fine, but now it returns a list of length 1, so we index into it
        # with [0] to get what we want.
        train_images = tf.dynamic_partition(images, mask, 1)[0]
        train_labels = tf.dynamic_partition(labels, mask, 1)[0]
        test_images, test_labels = None, None
        val_images, val_labels = None, None

    # Also partition moderation features if present <-- NEEDS TO BE FIXED/IMPROVED
    train_mf, test_mf, val_mf = None, None, None
    if moderation_features is not None:
        train_mf, test_mf, val_mf = tf.dynamic_partition(moderation_features, mask, 2)

    return train_images, train_labels, train_mf, test_images, test_labels, test_mf, val_images, val_labels, val_mf


def _get_split_mask(test_ratio, validation_ratio, n_label, n_augmentation=0, force_mask_creation=False, mask_dir=None):
    if not mask_dir:
        mask_dir = os.path.curdir
    mask_name = os.path.join(mask_dir, "mask_ckpt.txt")

    # If there is a previously saved mask and we don't want to force a new one, load it from the current directory
    mask = []
    if not force_mask_creation:
        try:
            mask_file = open(mask_name, "r")
            with mask_file:
                for line in mask_file:
                    mask.append(int(line.rstrip()))
            print('{0}: {1}'.format(datetime.datetime.now().strftime("%I:%M%p"), "Loaded previous partition mask."))
        except FileNotFoundError:
            mask = []

    # If there is no previous mask or we're forcing it, we'll build one
    if not mask:
        print('{0}: {1}'.format(datetime.datetime.now().strftime("%I:%M%p"), 'Building new partition mask.'))
        mask = [0] * n_label
        val_mask_num = 1  # this changes depending on whether we are using testing or not
        val_start_idx = 0  # if no testing then we idx from beginning, else we change this if there is testing

        if test_ratio != 0:
            # creating a mask [1,1,1,...,0,0,0]
            num_test = int(n_label * test_ratio)
            mask[:num_test] = [1] * num_test
            val_mask_num = 2
            val_start_idx = num_test

        if validation_ratio != 0:
            # if test_ratio != 0 then val_num_mask = 2 and we will create a mask as [1,1,1,...,2,2,2,...,0,0,0,...]
            # otherwise we will only have train and validation thus creating a mask as [1,1,1,...,0,0,0]
            num_val = int(n_label * validation_ratio)
            mask[val_start_idx: val_start_idx + num_val] = [val_mask_num] * num_val

        # If we're using a training augmentation set, add them to the training portion
        if n_augmentation != 0:
            mask = mask + ([0] * n_augmentation)

        # make the split random <-- ESSENTIAL
        random.shuffle(mask)

        # save the mask file in current directory for future use
        with open(mask_name, 'w+') as mask_file:
            for entry in mask:
                mask_file.write(str(entry) + '\n')

    return mask


def label_string_to_tensor(x, batch_size, num_outputs=-1):
    sparse = tf.string_split(x, sep=' ')
    values = tf.string_to_number(sparse.values)
    dense = tf.reshape(values, [batch_size, num_outputs])
    return dense


def get_dir_images(dirname):
    return sorted([os.path.join(dirname, f) for f in os.listdir(dirname) if
                   os.path.isfile(os.path.join(dirname, f)) and f.endswith('.png')])


def read_csv_labels(file_name, column_number=False, character=','):
    f = open(file_name, 'r', encoding='utf-8-sig')
    labels = []

    for line in f:
        line = line.rstrip()

        if column_number is False:
            labels.append(line.split(character)[0])  # without [0], length 1 lists are added to labels
        else:
            temp = line.split(character)
            labels.append(temp[column_number])

    return labels


def read_csv_rows(file_name, column_number=False, character=','):
    """
    Reads the rows of a csv file and returns them as a list.

    read_csv_labels and its variants read column-wise, this function is needed for row-wise parsing
    """
    f = open(file_name, 'r', encoding='utf-8-sig')
    rows = []

    for line in f:
        line = line.rstrip()
        curr_row = line.split(character)
        rows.append(curr_row)

    return rows


def read_csv_labels_and_ids(file_name, column_number, id_column_number, character=','):
    f = open(file_name, 'r', encoding='utf-8-sig')
    labels = []
    ids = []

    for line in f:
        line = line.rstrip()

        temp = line.split(character)
        labels.append(temp[column_number])
        ids.append(temp[id_column_number])

    return labels, ids


def read_csv_multi_labels_and_ids(file_name, id_column_number, character=','):
    f = open(file_name, 'r', encoding='utf-8-sig')
    labels = []
    ids = []

    for line in f:
        line = line.rstrip()

        temp = line.split(character)
        ids.append(temp[id_column_number])

        temp.pop(id_column_number)

        labels.append(temp)

    return labels, ids


def string_labels_to_sequential(labels):
    unique = set([label.strip() for label in labels])
    num_labels = range(len(unique))
    seq_labels = dict(zip(unique, num_labels))

    return [seq_labels[label.strip()] for label in labels]


def indices_to_onehot_array(idx):
    onehot = np.zeros((idx.size, idx.max() + 1))
    onehot[np.arange(idx.size), idx] = 1

    return onehot


def read_single_bounding_box_from_pascal_voc(file_name):
    root = Tree.parse(file_name)

    filename = os.path.basename(root.find('path').text)

    e = root.find('object/bndbox')

    x_min = float(e.find('xmin').text)
    x_max = float(e.find('xmax').text)
    y_min = float(e.find('ymin').text)
    y_max = float(e.find('ymax').text)

    return filename, x_min, x_max, y_min, y_max


def pascal_voc_coordinates_to_pcv_coordinates(img_height, img_width, coords):
    """Converts bounding box coordinates defined in Pascal VOC format to x_adj, y_adj, w_adj, h_adj"""

    x_min = coords[0]
    x_max = coords[1]
    y_min = coords[2]
    y_max = coords[3]

    x_adj = int(x_min)
    y_adj = int(y_min)
    w_adj = int(x_max - img_width)
    h_adj = int(y_max - img_height)

    return [x_adj, y_adj, w_adj, h_adj]


def box_coordinates_to_pascal_voc_coordinates(coords):
    """Converts c1x,c1y,c2x,c2y... box coordinates to Pascal VOC format"""
    min_x = coords[0]
    max_x = coords[6]
    min_y = coords[1]
    max_y = coords[5]

    return min_x, max_x, min_y, max_y


def box_coordinates_to_xywh_coordinates(coords):
    """Converts x1,y1,x2,y2 to x,y,w,h where x,y is center point and w,h is width and height of the box"""
    x1 = int(coords[0])
    y1 = int(coords[1])
    x2 = int(coords[4])
    y2 = int(coords[5])

    w = x2 - x1
    h = y2 - y1
    x = int(w / 2 + x1)
    y = int(h / 2 + y1)

    return x, y, w, h<|MERGE_RESOLUTION|>--- conflicted
+++ resolved
@@ -14,7 +14,6 @@
         if split_labels:
             labels = [' '.join(map(str, label)) for label in labels]
 
-<<<<<<< HEAD
     # Get the mask that generates the train/test/val split of the dataset
     n_aug = len(augmentation_labels) if augmentation_images is not None and augmentation_labels is not None else 0
     mask = _get_split_mask(test_ratio, validation_ratio, len(labels), n_aug, force_mask_creation)
@@ -23,57 +22,6 @@
     if augmentation_images is not None and augmentation_labels is not None:
         images = images + augmentation_images
         labels = labels + augmentation_labels
-=======
-    # check if there is a previously saved mask to load from current directory
-    mask = []
-    try:
-        prev_mask_file = open("mask_ckpt.txt", "r", encoding='utf-8-sig')
-        found_prev_mask_file = True
-
-        print('{0}: {1}'.format(datetime.datetime.now().strftime("%I:%M%p"),
-                                "Previous mask found. Loading 'mask_ckpt.txt'"))
-        for line in prev_mask_file:
-            mask.append(int(line.rstrip()))
-        prev_mask_file.close()
-    except Exception:
-        found_prev_mask_file = False
-
-    if not found_prev_mask_file:  # we build the mask
-        print('{0}: {1}'.format(datetime.datetime.now().strftime("%I:%M%p"),
-                                'No previous mask found. Building new mask.'))
-        total_samples = len(labels)
-        mask = [0] * total_samples
-        val_mask_num = 1  # this changes depending on whether we are using testing or not
-        val_start_idx = 0  # if no testing then we idx from beginning, else we change this if there is testing
-
-        if test_ratio != 0:
-            # creating a mask [1,1,1,...,0,0,0]
-            num_test = int(total_samples * test_ratio)
-            mask[:num_test] = [1] * num_test
-            val_mask_num = 2
-            val_start_idx = num_test
-
-        if validation_ratio != 0:
-            # if test_ratio != 0 then val_num_mask = 2 and we will create a mask as [1,1,1,...,2,2,2,...,0,0,0,...]
-            # otherwise we will only have train and validation thus creating a mask as [1,1,1,...,0,0,0]
-            num_val = int(total_samples * validation_ratio)
-            mask[val_start_idx: val_start_idx + num_val] = [val_mask_num] * num_val
-
-        # If we're using a training augmentation set, add them to the training portion
-        if augmentation_images is not None and augmentation_labels is not None:
-            images = images + augmentation_images
-            labels = labels + augmentation_labels
-            mask = mask + ([0] * len(augmentation_labels))
-
-        # make the split random <-- ESSENTIAL
-        random.shuffle(mask)
-
-        # save the mask file in current directory for future use
-        prev_mask_file = open('mask_ckpt.txt', 'w+', encoding='utf-8')
-        for entry in mask:
-            prev_mask_file.write(str(entry) + '\n')
-        prev_mask_file.close()
->>>>>>> d0fdd95d
 
     # create partitions, we set train/validation to None if they're not being used
     if test_ratio != 0 and validation_ratio != 0:
@@ -113,7 +61,7 @@
     mask = []
     if not force_mask_creation:
         try:
-            mask_file = open(mask_name, "r")
+            mask_file = open(mask_name, "r", encoding='utf-8-sig')
             with mask_file:
                 for line in mask_file:
                     mask.append(int(line.rstrip()))
@@ -149,7 +97,7 @@
         random.shuffle(mask)
 
         # save the mask file in current directory for future use
-        with open(mask_name, 'w+') as mask_file:
+        with open(mask_name, 'w+', encoding='utf-8-sig') as mask_file:
             for entry in mask:
                 mask_file.write(str(entry) + '\n')
 
