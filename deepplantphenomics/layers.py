--- conflicted
+++ resolved
@@ -103,13 +103,8 @@
         else:
             vec_size = self.input_size
 
-<<<<<<< HEAD
-        if initializer == 'Xavier':
+        if self.__initializer == 'xavier':
             self.weights = tf.get_variable(self.name + '_weights', shape=[vec_size, output_size],
-=======
-        if self.__initializer == 'xavier':
-            self.weights = tf.get_variable(self.name + '_weights', shape=[vec_size, self.output_size],
->>>>>>> 4fe68b27
                                            initializer=tf.contrib.layers.xavier_initializer())
         else:
             self.weights = tf.get_variable(self.name + '_weights',
