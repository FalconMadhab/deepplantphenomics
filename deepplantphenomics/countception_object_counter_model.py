--- conflicted
+++ resolved
@@ -1,7 +1,6 @@
 from . import layers, definitions, deepplantpheno
 import numpy as np
 import tensorflow as tf
-import os
 import datetime
 import time
 import os
@@ -115,14 +114,9 @@
                 pr_val = tf.reduce_sum(self._graph_ops['x_val_predicted'], axis=[1, 2, 3]) / (32 ** 2.0)
                 self._graph_ops['val_accuracy'] = tf.reduce_mean(tf.abs(gt_val - pr_val))
 
-<<<<<<< HEAD
-        # Epoch summaries for Tensorboard
-        self._graph_tensorboard_summary(l2_cost, gradients, variables, global_grad_norm)
-=======
             # Epoch summaries for Tensorboard
             if self._tb_dir is not None:
                 self._graph_tensorboard_summary(l2_cost, gradients, variables, global_grad_norm)
->>>>>>> 5e08f3b1
 
     def begin_training(self, return_test_loss=False):
 
@@ -280,16 +274,8 @@
                 .batch(self._batch_size, drop_remainder=True) \
                 .prefetch(self._batch_size * 2)
 
-<<<<<<< HEAD
             iterator = dataset_batch.make_one_shot_iterator()
             image_data = iterator.get_next()
-=======
-            images = x
-            self._parse_images(images, standardization=False)
-
-            x_test = tf.train.batch([self._all_images], batch_size=self._batch_size, num_threads=self._num_threads)
-            x_test = tf.reshape(x_test, shape=[-1, self._image_height, self._image_width, self._image_depth])
->>>>>>> 5e08f3b1
 
             if self._load_from_saved is not False:
                 self.load_state()
@@ -318,11 +304,7 @@
 
         # Get the predicted count
         patch_size = 32
-<<<<<<< HEAD
-        interpreted_outputs = [y / (patch_size ** 2.0) for y in np.sum(xx, axis=(1,2))]
-=======
-        interpreted_outputs = [x / (patch_size ** 2.0) for x in np.sum(xx, axis=(1, 2))]
->>>>>>> 5e08f3b1
+        interpreted_outputs = [y / (patch_size ** 2.0) for y in np.sum(xx, axis=(1, 2))]
         return interpreted_outputs
 
     def add_output_layer(self, regularization_coefficient=None, output_size=None):
@@ -441,10 +423,4 @@
         self._raw_image_files = dataset_x
         self._raw_labels = dataset_y
 
-<<<<<<< HEAD
-        self._split_labels = False
-
-
-=======
-        self._split_labels = False
->>>>>>> 5e08f3b1
+        self._split_labels = False