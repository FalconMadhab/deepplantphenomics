--- conflicted
+++ resolved
@@ -1069,13 +1069,8 @@
 
             self._log(str(img_num + 1) + '/' + str(num_orig_images))
 
-<<<<<<< HEAD
         # Save all of the patch labels as a JSON file before returning the patch filenames and labels
-        with open(json_file, 'w') as outfile:
-=======
-        # save into json
-        with open(json_dir_out + 'train_patches.json', 'w', encoding='utf-8') as outfile:
->>>>>>> d0fdd95d
+        with open(json_file + 'train_patches.json', 'w', encoding='utf-8') as outfile:
             json.dump(img_dict, outfile)
 
         return new_raw_image_files, new_raw_labels
