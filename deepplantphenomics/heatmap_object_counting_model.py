from deepplantphenomics import loaders, layers, SemanticSegmentationModel
import tensorflow.compat.v1 as tf
import numpy as np
import os
import warnings
import numbers
import itertools
import shutil
from tqdm import tqdm, trange
from PIL import Image
import cv2
<<<<<<< HEAD
=======
import copy
>>>>>>> bed6a77d


class HeatmapObjectCountingModel(SemanticSegmentationModel):
    _supported_loss_fns = ['l2', 'l1', 'smooth l1']
    _multiplier = 100.

    def __init__(self, debug=False, load_from_saved=False, save_checkpoints=True, initialize=True, tensorboard_dir=None,
                 report_rate=100, save_dir=None):
        super().__init__(debug, load_from_saved, save_checkpoints, initialize, tensorboard_dir, report_rate, save_dir)
        self._loss_fn = 'l2'

        # This is needed for reading in heatmap labels expressed as object locations, since we want to convert points
        # to gaussians when reading them in and constructing ground truth heatmaps
        self._density_sigma = 1

        # This in needed to ensure that dataset parsing in the graph is done correctly whether or not the heatmap labels
        # come from an external image or are generated
        self.__label_from_image_file = False

    def set_density_map_sigma(self, sigma):
        """
        Sets the standard deviation to use for gaussian points when generating ground truth heatmaps from object
        locations.
        :param sigma: The standard deviation to use for gaussians in generated heatmaps
        """
        if not isinstance(sigma, numbers.Real):
            raise TypeError("sigma must be a real number")

        self._density_sigma = sigma

    def _graph_problem_loss(self, pred, lab):
        heatmap_diffs = pred - lab
        if self._loss_fn == 'l2':
            return self.__l2_loss(heatmap_diffs)
        elif self._loss_fn == 'l1':
            return self.__l1_loss(heatmap_diffs)
        elif self._loss_fn == 'smooth l1':
            return self.__smooth_l1_loss(heatmap_diffs)

        raise RuntimeError("Could not calculate problem loss for a loss function of " + self._loss_fn)

    def __l2_loss(self, x):
        """
        Calculates the L2 loss of prediction difference Tensors for each item in a batch
        :param x: A Tensor with prediction differences for each item in a batch
        :return: A Tensor with the scalar L2 loss for each item
        """
        y = tf.reduce_mean(tf.square(x), axis=[1,2,3])
        return y

    def __l1_loss(self, x):
        """
        Calculates the L1 loss of prediction difference Tensors for each item in a batch
        :param x: A Tensor with prediction differences for each item in a batch
        :return: A Tensor with the scalar L1 loss for each item
        """
        y = tf.reduce_mean(tf.abs(x), axis=[1,2,3])
        return y

    def __smooth_l1_loss(self, x, huber_delta=1):
        """
        Calculates the smooth-L1 loss of prediction difference Tensors for each item in a batch. This amounts to
        evaluating the Huber loss of each individual value and taking the sum.
        :param x: A Tensor with prediction differences for each item in a batch
        :param huber_delta: A parameter for calculating the Huber loss; roughly corresponds to the value where the Huber
        loss transitions from quadratic growth to linear growth
        :return: A Tensor with the scalar smooth-L1 loss for each item
        """
        x = tf.abs(x)
        y = tf.map_fn(lambda ex: tf.reduce_sum(tf.where(ex < huber_delta,
                                                        0.5 * ex ** 2,
                                                        huber_delta * (ex - 0.5 * huber_delta))), x)
        return y

    def compute_full_test_accuracy(self):
        self._log('Computing total test accuracy/regression loss...')

        with self._graph.as_default():
            num_batches = int(np.ceil(self._total_testing_samples / self._batch_size))

            if num_batches == 0:
                warnings.warn('Less than a batch of testing data')
                exit()

            # Initialize storage for the retrieved test variables
            all_losses = []
            all_y = []
            all_predictions = []

            # Main test loop
            for _ in tqdm(range(num_batches)):
                r_losses, r_y, r_predictions = self._session.run([self._graph_ops['test_losses'],
                                                                  self._graph_ops['y_test'],
                                                                  self._graph_ops['x_test_predicted']])
                all_losses.append(r_losses)
                all_y.append(r_y)
                all_predictions.append(r_predictions)

            all_losses = np.concatenate(all_losses, axis=0)
            all_y = np.concatenate(all_y, axis=0)
            all_predictions = np.concatenate(all_predictions, axis=0)

            # For heatmap object counting losses, like with semantic segmentation, we want relative and abs mean, std
            # of L2 norms, plus a histogram of errors
            abs_mean = np.mean(np.abs(all_losses))
            abs_var = np.var(np.abs(all_losses))
            abs_std = np.sqrt(abs_var)

            mean = np.mean(all_losses)
            var = np.var(all_losses)
            mse = np.mean(np.square(all_losses))
            std = np.sqrt(var)
            loss_max = np.amax(all_losses)
            loss_min = np.amin(all_losses)

            hist, _ = np.histogram(all_losses, bins=100)

            self._log('Heatmap Losses:')
            self._log('Mean loss: {}'.format(mean))
            self._log('Loss standard deviation: {}'.format(std))
            self._log('Mean absolute loss: {}'.format(abs_mean))
            self._log('Absolute loss standard deviation: {}'.format(abs_std))
            self._log('Min error: {}'.format(loss_min))
            self._log('Max error: {}'.format(loss_max))
            self._log('MSE: {}'.format(mse))

            self._log('Histogram of {} losses:'.format(self._loss_fn))
            self._log(hist)

            # Specifically for heatmap object counting, we also want to determine an accuracy in terms of how the sums
            # over the predicted and ground truth heatmaps compare to each other
            heatmap_differences = [self.__heatmap_difference(all_predictions[i, ...], all_y[i, ...])
                                   for i in range(all_y.shape[0])]
            heatmap_differences = np.array(heatmap_differences)
            overall_difference = np.mean(heatmap_differences)
            self._log('Heatmap Differences: {}'.format(heatmap_differences))
            self._log('Mean Heatmap Difference: {}'.format(overall_difference))

            return overall_difference

    def __heatmap_difference(self, predict_heatmap, label_heatmap):
        """
        Calculates the difference in an image's predicted heatmap compared to its ground truth based on sums over their
        pixel values (i.e. their object count)
        :param predict_heatmap: The model's predicted heatmap as an ndarray
        :param label_heatmap: The image's corresponding label heatmap as an ndarray
        :return: The accuracy of the heatmap prediction
        """
        predicted_count = np.sum(predict_heatmap / self._multiplier)
        label_count = np.sum(label_heatmap / self._multiplier)
        return np.abs(predicted_count - label_count)

    def forward_pass_with_interpreted_outputs(self, x):
        total_outputs = super().forward_pass_with_file_inputs(x)

        # Interpreted output for heatmap counting is the sum over the heatmap pixel values, which should be the number
        # of objects
        return np.array(map(lambda i: np.sum[total_outputs[i, ...]], range(total_outputs.shape[0])))

    def load_dataset_from_directory_with_segmentation_masks(self, dirname, seg_dirname):
        """
        Loads a dataset of png images in the given directory into an internal representation, using custom heatmaps from
        another file with the same filename as the corresponding ground truth. This differs from semantic segmentation
        in that heatmaps are grayscale images while segmentation masks are binary images.
        :param dirname: The path to the directory with the image files
        :param seg_dirname: The path to the directory with the heatmap image files
        """
        # This functionality is nice but a better name would be ... better. It doesn't have a better name because we
        # want to inherit from SemanticSegmentationModel but get a loader that requires reinterpretation to be useful.
        # The ultimate solution is to refactor loader methods into mixin classes, but that will come later.
        super().load_dataset_from_directory_with_segmentation_masks(dirname, seg_dirname)
        self.__label_from_image_file = True

    def load_heatmap_dataset_with_csv_from_directory(self, dirname, label_file, ext='jpg'):
        """
        Loads in a dataset for heatmap object counting. This dataset should consist of a directory of image files to
        train on and a csv file that maps image names to multiple x and y labels (formatted like x1,y1,x2,y2,...)
        :param dirname: The path to the directory with the image files and label file
        :param label_file: The path to the csv file with heatmap point labels
        """
        # self._raw_image_files = loaders.get_dir_images(dirname)

        filename = os.path.join(dirname, label_file)
        labels, ids = loaders.read_csv_multi_labels_and_ids(filename, 0)

        self._raw_image_files = [os.path.join(dirname, id) + '.' + ext for id in ids]

        if any([len(im_labels) % 2 == 1 for im_labels in labels]):
            raise ValueError("Unpaired coordinate found in points labels from " + label_file)

        labels = loaders.csv_points_to_tuples(labels)

        if self._with_patching:
            self._raw_image_files, labels = self.__autopatch_heatmap_dataset(labels)

        heatmaps = self.__labels_to_heatmaps(labels)

        self._total_raw_samples = len(self._raw_image_files)
        self._log('Total raw examples is %d' % self._total_raw_samples)

        self._raw_labels = heatmaps
        self._split_labels = False  # Band-aid fix

    def load_heatmap_dataset_with_json_files_from_directory(self, dirname):
        """
        Loads in a dataset for heatmap object counting. This dataset should consist of a directory of image files to
        train on and JSON files that store the labels as x and y lists
        :param dirname: The path to the directory with the image files and label file
        """
        self._raw_image_files, labels = loaders.read_dataset_from_directory_with_json_labels(dirname)

        if self._with_patching:
            self._raw_image_files, labels = self.__autopatch_heatmap_dataset(labels)

        heatmaps = self.__labels_to_heatmaps(labels)

        self._total_raw_samples = len(self._raw_image_files)
        self._log('Total raw examples is %d' % self._total_raw_samples)

        self._raw_labels = heatmaps
        self._split_labels = False  # Band-aid fix

    def __labels_to_heatmaps(self, labels):
        """
        Converts point labels to heatmap labels and stores them as binary files. This will check for existing heatmaps
        first and load them if found unless data overwriting is turned on.
        :param labels: A list of lists of tuples with the point labels for each image
        :return: A list of file names for the generated heatmaps
        """
        out_dir = os.path.join(os.path.curdir, 'generated_heatmaps')
        if os.path.exists(out_dir) and not self._gen_data_overwrite:
            # If we've already generated heatmaps, just load their filenames
            im_names = [os.path.splitext(os.path.basename(f))[0] for f in self._raw_image_files]
            heatmap_files = ["{}.npy".format(os.path.join(out_dir, f)) for f in im_names]
            return heatmap_files

        if os.path.exists(out_dir):
            self._log("Overwriting preexisting heatmaps...")
            shutil.rmtree(out_dir)
        os.mkdir(out_dir)

        heatmaps = []
        for filename, coords in zip(self._raw_image_files, labels):
            if len(coords) > 0:
                heatmap = self.__points_to_density_map(coords)
            else:
                # There are no points, so the heatmap is blank
                heatmap = np.full([self._image_height, self._image_width, 1], 0, dtype=np.float32)

            heatmap_file = self.__save_heatmap_as_binary(heatmap, os.path.splitext(os.path.basename(filename))[0],
                                                         out_dir=out_dir)
            heatmaps.append(heatmap_file)

        return heatmaps

    def __save_heatmap_as_binary(self, heatmap, filename, out_dir=None):
        """
        Saves a floating-point heatmap array as a binary .npy file for later use in training
        :param heatmap: A float ndarray with a heatmap
        :param filename: The filename to save the heatmap array with, excluding the extension
        :return: The file path for later use in reloading the array
        """
        if out_dir is None:
            out_dir = os.path.curdir
        out_name = os.path.join(out_dir, '{}.npy'.format(filename))

        np.save(out_name, heatmap)
        return out_name

    def __points_to_density_map(self, points):
        """
        Convert point labels for a heatmap into a grayscale image with a gaussian placed at heatmap points
        :param points: A list of (x,y) tuples for object locations in an image
        :return: An ndarray of the heatmap image
        """

        output_img = np.zeros([self._image_height, self._image_width], dtype=np.float32)

<<<<<<< HEAD
        # Fixed
        diameter = 60
=======
        diameter = int(self._density_sigma * 6)
>>>>>>> bed6a77d
        radius = diameter / 2

        h = self._image_height
        w = self._image_width

        gauss = cv2.getGaussianKernel(diameter, self._density_sigma)
        gauss2d = gauss * gauss.T
<<<<<<< HEAD
        gauss2d = gauss2d / np.sum(gauss2d)
=======
        gauss2d = (gauss2d / np.sum(gauss2d)) * self._multiplier
>>>>>>> bed6a77d

        for (x, y) in points:
            gx1 = 0
            gx2 = diameter
<<<<<<< HEAD

            gy1 = 0
            gy2 = diameter

            if x - radius < 0:
                x1 = 0
                gx1 = int(radius - x)
            else:
                x1 = int(x - radius)

            if x + radius > w:
                x2 = int(w)
                gx2 = int(radius + (w - x))
            else:
                x2 = int(x + radius)

            if y - radius < 0:
                y1 = 0
                gy1 = int(radius - y)
            else:
                y1 = int(y - radius)

            if y + radius > h:
                y2 = h
                gy2 = int(radius + (h - y))
            else:
                y2 = int(y + radius)

            output_img[y1:y2, x1:x2] += gauss2d[gy1:gy2, gx1:gx2]

=======

            gy1 = 0
            gy2 = diameter

            if x - radius < 0:
                x1 = 0
                gx1 = int(radius - x)
            else:
                x1 = int(x - radius)

            if x + radius > w:
                x2 = int(w)
                gx2 = int(radius + (w - x))
            else:
                x2 = int(x + radius)

            if y - radius < 0:
                y1 = 0
                gy1 = int(radius - y)
            else:
                y1 = int(y - radius)

            if y + radius > h:
                y2 = h
                gy2 = int(radius + (h - y))
            else:
                y2 = int(y + radius)

            output_img[y1:y2, x1:x2] += gauss2d[gy1:gy2, gx1:gx2]

>>>>>>> bed6a77d
        return np.expand_dims(output_img, -1)

    def __autopatch_heatmap_dataset(self, labels, patch_dir=None):
        """
        Generates a dataset of image patches from a loaded dataset of larger images and returns the new images and
        labels. This will check for existing patches first and load them if found unless data overwriting is turned on.
        :param labels: A nested list of point tuple labels for the original images (i.e. [[(x,y), (x,y), ...], ...]
        :param patch_dir: The directory to place patched images into, or where to read previous patches from
        :return: The patched dataset as a list of image filenames and a nested list of their corresponding point labels
        """
        if not patch_dir:
            patch_dir = os.path.curdir
        patch_dir = os.path.join(patch_dir, 'train_patch', '')
        im_dir = patch_dir
        point_file = os.path.join(patch_dir, 'patch_point_labels.csv')

        if os.path.exists(patch_dir) and not self._gen_data_overwrite:
            # If there already is a patched dataset, just load it
            self._log("Loading preexisting patched data from " + patch_dir)
            #image_files = loaders.get_dir_images(im_dir)
            new_labels, ids = loaders.read_csv_multi_labels_and_ids(point_file, 0)

            image_files = [os.path.join(patch_dir, id) + '.png' for id in ids]

            new_labels = loaders.csv_points_to_tuples(new_labels)
            return image_files, new_labels

        self._log("Patching dataset: Patches will be in " + patch_dir)
        if os.path.exists(patch_dir):
            self._log("Overwriting preexisting patched data...")
            shutil.rmtree(patch_dir)
        os.mkdir(patch_dir)

        # We need to construct patches from the previously loaded dataset. We'll take as many of them as we can fit
        # from the centre of the image, though at the risk of excluding any points that get cut off at the edges.
        patch_num = 0
        n_image = len(self._raw_image_files)
        image_files = []
        new_labels = []
        out_labels = []
        label_str = []
        for n, im_file, im_labels in zip(trange(n_image), self._raw_image_files, labels):
            im = np.array(Image.open(im_file))

            def place_points_in_patches(tl_corner, br_corner, points):
                # The slow, O(mn) way
                for (py0, px0), (py1, px1) in zip(tl_corner, br_corner):
                    points_in_patch = [(x - px0, y - py0) for (x, y) in points if py0 <= y < py1 and px0 <= x < px1]
                    serial_points = [c for p in points_in_patch for c in p]  # Convert (x,y) tuples to flat x,y list
                    new_labels.append(points_in_patch)
                    out_labels.append(serial_points)

            patch_start, patch_end = self._autopatch_get_patch_coords(im)
            num_patch = len(patch_start)
            place_points_in_patches(patch_start, patch_end, im_labels)

            for i, tl_coord, br_coord in zip(itertools.count(patch_num), patch_start, patch_end):
                im_patch = Image.fromarray(self._autopatch_extract_patch(im, tl_coord, br_coord))
                im_name = os.path.join(im_dir, 'im_{:0>6d}.png'.format(i))
                im_patch.save(im_name)
                image_files.append(im_name)

                label_str.append('im_{:0>6d},'.format(i) + ','.join([str(x) for x in out_labels[i]]))

            patch_num += num_patch

        with open(point_file, 'w') as f:
            for line in label_str:
                f.write(line + '\n')

        return image_files, new_labels

    def _parse_load_heatmap_binary(self, filename):
        return np.load(filename)

    def _parse_apply_preprocessing(self, images, labels):
        if not self.__label_from_image_file:
            # If we generated the heatmaps from points in a CSV or JSON file, then we want to treat the labels like
            # other labels, with the wrinkle that loading them requires wrapping a binary loader with tf.py_func
            images = self._parse_read_images(images, channels=self._image_depth)
            labels = tf.numpy_function(self._parse_load_heatmap_binary, [labels], tf.float32)
            return images, labels
        else:
            # If we instead read in the heatmaps as images, then we want to use the version in
            # SemanticSegmentationModel, which treats the labels like regular images.
            return super()._parse_apply_preprocessing(images, labels)

    def _parse_resize_images(self, images, labels, height, width):
        # See _parse_apply_preprocessing for an explanation of whats going on here
        if not self.__label_from_image_file:
            # Skip over the version in SemanticSegmentationModel to use the one in DPPModel
            return super(SemanticSegmentationModel, self)._parse_resize_images(images, labels, height, width)
        else:
            return super()._parse_resize_images(images, labels, height, width)

    def _parse_crop_or_pad(self, images, labels, height, width):
        # See _parse_apply_preprocessing for an explanation of whats going on here
        if not self.__label_from_image_file:
            # Skip over the version in SemanticSegmentationModel to use the one in DPPModel
            return super(SemanticSegmentationModel, self)._parse_crop_or_pad(images, labels, height, width)
        else:
            return super()._parse_crop_or_pad(images, labels, height, width)

    def _parse_force_set_shape(self, images, labels, height, width, depth):
        # See _parse_apply_preprocessing for an explanation of whats going on here
        if not self.__label_from_image_file:
            # Skip over the version in SemanticSegmentationModel to use the one in DPPModel
            return super(SemanticSegmentationModel, self)._parse_force_set_shape(images, labels, height, width, depth)
        else:
            return super()._parse_force_set_shape(images, labels, height, width, depth)

    def add_output_layer(self, regularization_coefficient=None, output_size=None):
        if len(self._layers) < 1:
            raise RuntimeError("An output layer cannot be the first layer added to the model. " +
                               "Add an input layer with DPPModel.add_input_layer() first.")
        if regularization_coefficient is not None:
            warnings.warn("Heatmap counter doesn't use regularization_coefficient in its output layer")
        if output_size is not None:
            raise RuntimeError("output_size should be None for heatmap counting")

        self._log('Adding output layer...')

        filter_dimension = [1, 1, copy.deepcopy(self._last_layer().output_size[3]), 1]

        with self._graph.as_default():
            layer = layers.convLayer('output',
                                     copy.deepcopy(self._last_layer().output_size),
                                     filter_dimension,
                                     1,
                                     None,
                                     self._weight_initializer,
                                     use_bias=False)

        self._log('Inputs: {0} Outputs: {1}'.format(layer.input_size, layer.output_size))
        self._layers.append(layer)<|MERGE_RESOLUTION|>--- conflicted
+++ resolved
@@ -9,10 +9,7 @@
 from tqdm import tqdm, trange
 from PIL import Image
 import cv2
-<<<<<<< HEAD
-=======
 import copy
->>>>>>> bed6a77d
 
 
 class HeatmapObjectCountingModel(SemanticSegmentationModel):
@@ -291,12 +288,7 @@
 
         output_img = np.zeros([self._image_height, self._image_width], dtype=np.float32)
 
-<<<<<<< HEAD
-        # Fixed
-        diameter = 60
-=======
         diameter = int(self._density_sigma * 6)
->>>>>>> bed6a77d
         radius = diameter / 2
 
         h = self._image_height
@@ -304,16 +296,11 @@
 
         gauss = cv2.getGaussianKernel(diameter, self._density_sigma)
         gauss2d = gauss * gauss.T
-<<<<<<< HEAD
-        gauss2d = gauss2d / np.sum(gauss2d)
-=======
         gauss2d = (gauss2d / np.sum(gauss2d)) * self._multiplier
->>>>>>> bed6a77d
 
         for (x, y) in points:
             gx1 = 0
             gx2 = diameter
-<<<<<<< HEAD
 
             gy1 = 0
             gy2 = diameter
@@ -344,38 +331,6 @@
 
             output_img[y1:y2, x1:x2] += gauss2d[gy1:gy2, gx1:gx2]
 
-=======
-
-            gy1 = 0
-            gy2 = diameter
-
-            if x - radius < 0:
-                x1 = 0
-                gx1 = int(radius - x)
-            else:
-                x1 = int(x - radius)
-
-            if x + radius > w:
-                x2 = int(w)
-                gx2 = int(radius + (w - x))
-            else:
-                x2 = int(x + radius)
-
-            if y - radius < 0:
-                y1 = 0
-                gy1 = int(radius - y)
-            else:
-                y1 = int(y - radius)
-
-            if y + radius > h:
-                y2 = h
-                gy2 = int(radius + (h - y))
-            else:
-                y2 = int(y + radius)
-
-            output_img[y1:y2, x1:x2] += gauss2d[gy1:gy2, gx1:gx2]
-
->>>>>>> bed6a77d
         return np.expand_dims(output_img, -1)
 
     def __autopatch_heatmap_dataset(self, labels, patch_dir=None):
